--- conflicted
+++ resolved
@@ -357,12 +357,7 @@
         void testMatchAdjustments() {
             // Arrange
             MatchAdjustmentOptions adjustmentOptions = MatchAdjustmentOptions.builder()
-<<<<<<< HEAD
-                .setAddX(10)
-                .setAddY(-10)
-=======
                 .setTargetOffset(new Location(10, -10))
->>>>>>> db6b5277
                 .build();
             
             PatternFindOptions options = new PatternFindOptions.Builder()
@@ -389,17 +384,12 @@
         @Test
         @DisplayName("Should handle null BaseFindOptions")
         void testNullBaseFindOptions() {
-<<<<<<< HEAD
-            // Act - pipeline should handle gracefully
-            assertDoesNotThrow(() ->
-=======
             // Setup mock to throw exception for null options
             doThrow(new NullPointerException("BaseFindOptions cannot be null"))
                 .when(findPipeline).execute(isNull(), any(), any());
             
             // Act & Assert
             assertThrows(NullPointerException.class, () ->
->>>>>>> db6b5277
                 findPipeline.execute(null, actionResult, objectCollection)
             );
             
@@ -410,17 +400,12 @@
         @Test
         @DisplayName("Should handle null ActionResult")
         void testNullActionResult() {
-<<<<<<< HEAD
-            // Act - pipeline should handle gracefully
-            assertDoesNotThrow(() ->
-=======
             // Setup mock to throw exception for null ActionResult
             doThrow(new NullPointerException("ActionResult cannot be null"))
                 .when(findPipeline).execute(any(), isNull(), any());
             
             // Act & Assert
             assertThrows(NullPointerException.class, () ->
->>>>>>> db6b5277
                 findPipeline.execute(patternFindOptions, null, objectCollection)
             );
         }
