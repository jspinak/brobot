package io.github.jspinak.brobot.action.basic.type;

import io.github.jspinak.brobot.action.ActionResult;
import io.github.jspinak.brobot.action.ObjectCollection;
import io.github.jspinak.brobot.action.basic.click.ClickOptions;
import io.github.jspinak.brobot.action.internal.text.TextTyper;
import io.github.jspinak.brobot.model.state.StateString;
import io.github.jspinak.brobot.test.BrobotTestBase;
import io.github.jspinak.brobot.tools.testing.mock.time.TimeProvider;
import org.junit.jupiter.api.BeforeEach;
import org.junit.jupiter.api.Test;
import org.junit.jupiter.api.DisplayName;
import org.junit.jupiter.api.Nested;
import org.junit.jupiter.params.ParameterizedTest;
import org.junit.jupiter.params.provider.ValueSource;
import org.junit.jupiter.params.provider.CsvSource;
import org.mockito.ArgumentCaptor;
<<<<<<< HEAD
=======
import org.mockito.InOrder;
>>>>>>> bc693740
import org.mockito.Mock;
import org.mockito.MockitoAnnotations;
import org.sikuli.basics.Settings;

import java.util.Arrays;
import java.util.List;

import static org.junit.jupiter.api.Assertions.*;
import static org.mockito.Mockito.*;

/**
 * Comprehensive test suite for TypeText - types text to focused window.
 * Tests text typing functionality, timing configuration, and batch processing.
 */
@DisplayName("TypeText Tests")
public class TypeTextTest extends BrobotTestBase {
    
    @Mock
    private TextTyper mockTextTyper;
    
    @Mock
    private TimeProvider mockTimeProvider;
    
    @Mock
    private ActionResult mockActionResult;
    
    @Mock
    private ObjectCollection mockObjectCollection;
    
    private TypeText typeText;
    private TypeOptions typeOptions;
    private double originalTypeDelay;
    
    @BeforeEach
    @Override
    public void setupTest() {
        super.setupTest();
        MockitoAnnotations.openMocks(this);
        typeText = new TypeText(mockTextTyper, mockTimeProvider);
        typeOptions = new TypeOptions.Builder().build();
        originalTypeDelay = Settings.TypeDelay;
        
        when(mockActionResult.getActionConfig()).thenReturn(typeOptions);
    }
    
    @Nested
    @DisplayName("Basic Typing Operations")
    class BasicTypingOperations {
        
        @Test
        @DisplayName("Type single string")
        public void testTypeSingleString() {
            StateString stateString = new StateString.Builder().setString("Hello World").build();
            when(mockObjectCollection.getStateStrings()).thenReturn(List.of(stateString));
            
            typeText.perform(mockActionResult, mockObjectCollection);
            
            verify(mockTextTyper, times(1)).type(stateString, typeOptions);
            verify(mockTimeProvider, never()).wait(anyDouble());
        }
        
        @Test
        @DisplayName("Type multiple strings with pauses")
        public void testTypeMultipleStrings() {
            StateString str1 = new StateString.Builder().setString("First").build();
            StateString str2 = new StateString.Builder().setString("Second").build();
            StateString str3 = new StateString.Builder().setString("Third").build();
            when(mockObjectCollection.getStateStrings())
                .thenReturn(Arrays.asList(str1, str2, str3));
            
            TypeOptions options = new TypeOptions.Builder()
                .setPauseAfterEnd(0.5)
                .build();
            when(mockActionResult.getActionConfig()).thenReturn(options);
            
            typeText.perform(mockActionResult, mockObjectCollection);
            
            verify(mockTextTyper).type(str1, options);
            verify(mockTextTyper).type(str2, options);
            verify(mockTextTyper).type(str3, options);
            verify(mockTimeProvider, times(2)).wait(0.5); // Pause between strings, not after last
        }
        
        @Test
        @DisplayName("Type empty string")
        public void testTypeEmptyString() {
            StateString emptyString = new StateString.Builder().setString("").build();
            when(mockObjectCollection.getStateStrings()).thenReturn(List.of(emptyString));
            
            typeText.perform(mockActionResult, mockObjectCollection);
            
            verify(mockTextTyper).type(emptyString, typeOptions);
        }
        
        @Test
        @DisplayName("Type special characters")
        public void testTypeSpecialCharacters() {
            StateString specialChars = new StateString.Builder().setString("!@#$%^&*()_+-=[]{}|;':\",./<>?").build();
            when(mockObjectCollection.getStateStrings()).thenReturn(List.of(specialChars));
            
            typeText.perform(mockActionResult, mockObjectCollection);
            
            verify(mockTextTyper).type(specialChars, typeOptions);
        }
        
        @Test
        @DisplayName("Type with newlines and tabs")
        public void testTypeWithWhitespace() {
            StateString withWhitespace = new StateString.Builder().setString("Line1\nLine2\tTabbed").build();
            when(mockObjectCollection.getStateStrings()).thenReturn(List.of(withWhitespace));
            
            typeText.perform(mockActionResult, mockObjectCollection);
            
            verify(mockTextTyper).type(withWhitespace, typeOptions);
        }
    }
    
    @Nested
    @DisplayName("Type Delay Configuration")
    class TypeDelayConfiguration {
        
        @Test
        @DisplayName("Set custom type delay")
        public void testCustomTypeDelay() {
            TypeOptions options = new TypeOptions.Builder()
                .setTypeDelay(0.1)
                .build();
            when(mockActionResult.getActionConfig()).thenReturn(options);
            
            StateString str = new StateString.Builder().setString("Test").build();
            when(mockObjectCollection.getStateStrings()).thenReturn(List.of(str));
            
            typeText.perform(mockActionResult, mockObjectCollection);
            
            // Settings.TypeDelay should be set during typing
            verify(mockTextTyper).type(str, options);
        }
        
        @Test
        @DisplayName("Restore original type delay after typing")
        public void testRestoreTypeDelay() {
            double customDelay = 0.05;
            TypeOptions options = new TypeOptions.Builder()
                .setTypeDelay(customDelay)
                .build();
            when(mockActionResult.getActionConfig()).thenReturn(options);
            
            StateString str = new StateString.Builder().setString("Test").build();
            when(mockObjectCollection.getStateStrings()).thenReturn(List.of(str));
            
            typeText.perform(mockActionResult, mockObjectCollection);
            
            // Verify the original delay is restored
            assertEquals(originalTypeDelay, Settings.TypeDelay, 0.01);
        }
        
        @ParameterizedTest
        @ValueSource(doubles = {0.0, 0.01, 0.05, 0.1, 0.5, 1.0})
        @DisplayName("Various type delays")
        public void testVariousTypeDelays(double delay) {
            TypeOptions options = new TypeOptions.Builder()
                .setTypeDelay(delay)
                .build();
            when(mockActionResult.getActionConfig()).thenReturn(options);
            
            StateString str = new StateString.Builder().setString("Test").build();
            when(mockObjectCollection.getStateStrings()).thenReturn(List.of(str));
            
            typeText.perform(mockActionResult, mockObjectCollection);
            
            verify(mockTextTyper).type(str, options);
        }
    }
    
    @Nested
    @DisplayName("Pause Configuration")
    class PauseConfiguration {
        
        @Test
        @DisplayName("Custom pause between strings")
        public void testCustomPauseBetweenStrings() {
            TypeOptions options = new TypeOptions.Builder()
                .setPauseAfterEnd(1.0)
                .build();
            when(mockActionResult.getActionConfig()).thenReturn(options);
            
            StateString str1 = new StateString.Builder().setString("First").build();
            StateString str2 = new StateString.Builder().setString("Second").build();
            when(mockObjectCollection.getStateStrings())
                .thenReturn(Arrays.asList(str1, str2));
            
            typeText.perform(mockActionResult, mockObjectCollection);
            
            verify(mockTimeProvider).wait(1.0);
        }
        
        @Test
        @DisplayName("No pause after last string")
        public void testNoPauseAfterLastString() {
            TypeOptions options = new TypeOptions.Builder()
                .setPauseAfterEnd(1.0)
                .build();
            when(mockActionResult.getActionConfig()).thenReturn(options);
            
            StateString str1 = new StateString.Builder().setString("First").build();
            StateString str2 = new StateString.Builder().setString("Last").build();
            when(mockObjectCollection.getStateStrings())
                .thenReturn(Arrays.asList(str1, str2));
            
            typeText.perform(mockActionResult, mockObjectCollection);
            
            // Should only pause once (between strings), not after the last one
            verify(mockTimeProvider, times(1)).wait(1.0);
        }
        
        @ParameterizedTest
        @CsvSource({
            "2, 0.5, 1",
            "3, 1.0, 2",
            "5, 0.25, 4",
            "10, 0.1, 9"
        })
        @DisplayName("Multiple strings with various pauses")
        public void testMultipleStringsVariousPauses(int stringCount, double pause, int expectedPauses) {
            TypeOptions options = new TypeOptions.Builder()
                .setPauseAfterEnd(pause)
                .build();
            when(mockActionResult.getActionConfig()).thenReturn(options);
            
            List<StateString> strings = new java.util.ArrayList<>();
            for (int i = 0; i < stringCount; i++) {
                strings.add(new StateString.Builder().setString("String" + i).build());
            }
            when(mockObjectCollection.getStateStrings()).thenReturn(strings);
            
            typeText.perform(mockActionResult, mockObjectCollection);
            
            verify(mockTimeProvider, times(expectedPauses)).wait(pause);
        }
    }
    
    @Nested
    @DisplayName("StateString Handling")
    class StateStringHandling {
        
        @Test
        @DisplayName("Type StateString with owner state")
        public void testStateStringWithOwner() {
            StateString stateString = new StateString.Builder()
                .setString("Test Text")
                .setOwnerStateName("LoginState")
                .build();
            when(mockObjectCollection.getStateStrings()).thenReturn(List.of(stateString));
            
            typeText.perform(mockActionResult, mockObjectCollection);
            
            ArgumentCaptor<StateString> captor = ArgumentCaptor.forClass(StateString.class);
            verify(mockTextTyper).type(captor.capture(), eq(typeOptions));
            assertEquals("Test Text", captor.getValue().getString());
            assertEquals("LoginState", captor.getValue().getOwnerStateName());
        }
        
        @Test
        @DisplayName("Type multiple StateStrings from different states")
        public void testMultipleStateStringsFromDifferentStates() {
            StateString str1 = new StateString.Builder()
                .setString("Username")
                .setOwnerStateName("LoginState")
                .build();
            StateString str2 = new StateString.Builder()
                .setString("Password")
                .setOwnerStateName("PasswordState")
                .build();
            
            when(mockObjectCollection.getStateStrings())
                .thenReturn(Arrays.asList(str1, str2));
            
            TypeOptions options = new TypeOptions.Builder()
                .setPauseAfterEnd(0.5)
                .build();
            when(mockActionResult.getActionConfig()).thenReturn(options);
            
            typeText.perform(mockActionResult, mockObjectCollection);
            
            verify(mockTextTyper).type(str1, options);
            verify(mockTextTyper).type(str2, options);
            verify(mockTimeProvider).wait(0.5);
        }
    }
    
    @Nested
    @DisplayName("Error Handling")
    class ErrorHandling {
        
        @Test
        @DisplayName("Throw exception for non-TypeOptions config")
        public void testNonTypeOptionsConfig() {
            when(mockActionResult.getActionConfig()).thenReturn(mock(ClickOptions.class));
            
            assertThrows(IllegalArgumentException.class, () -> 
                typeText.perform(mockActionResult, mockObjectCollection));
        }
        
        @Test
        @DisplayName("Handle empty string list")
        public void testEmptyStringList() {
            when(mockObjectCollection.getStateStrings()).thenReturn(List.of());
            
            typeText.perform(mockActionResult, mockObjectCollection);
            
            verify(mockTextTyper, never()).type(any(), any());
            verify(mockTimeProvider, never()).wait(anyDouble());
        }
        
        @Test
        @DisplayName("Handle null string in list")
        public void testNullStringInList() {
            StateString validString = new StateString.Builder().setString("Valid").build();
            StateString nullString = null;
            when(mockObjectCollection.getStateStrings())
                .thenReturn(Arrays.asList(validString, nullString));
            
            // Should handle gracefully or throw appropriate exception
            try {
                typeText.perform(mockActionResult, mockObjectCollection);
                verify(mockTextTyper).type(validString, typeOptions);
                verify(mockTextTyper).type(null, typeOptions);
            } catch (NullPointerException e) {
                // Expected if null handling is not implemented
                assertTrue(true);
            }
        }
    }
    
    @Nested
    @DisplayName("Action Type")
    class ActionType {
        
        @Test
        @DisplayName("Correct action type")
        public void testActionType() {
            assertEquals(io.github.jspinak.brobot.action.ActionInterface.Type.TYPE, 
                typeText.getActionType());
        }
    }
    
    @Nested
    @DisplayName("Integration Scenarios")
    class IntegrationScenarios {
        
        @Test
        @DisplayName("Type form data sequence")
        public void testFormDataSequence() {
            StateString username = new StateString.Builder().setString("user@example.com").build();
            StateString password = new StateString.Builder().setString("SecurePass123!").build();
            StateString confirmPassword = new StateString.Builder().setString("SecurePass123!").build();
            
            when(mockObjectCollection.getStateStrings())
                .thenReturn(Arrays.asList(username, password, confirmPassword));
            
            TypeOptions options = new TypeOptions.Builder()
                .setTypeDelay(0.05)
                .setPauseAfterEnd(0.3)
                .build();
            when(mockActionResult.getActionConfig()).thenReturn(options);
            
            typeText.perform(mockActionResult, mockObjectCollection);
            
<<<<<<< HEAD
            verify(mockTextTyper).type(username, options);
            verify(mockTextTyper).type(password, options);
            verify(mockTextTyper).type(confirmPassword, options);
            verify(mockTimeProvider, times(2)).wait(0.3);
=======
            // Verify all three strings are typed in order
            InOrder inOrder = inOrder(mockTextTyper, mockTimeProvider);
            inOrder.verify(mockTextTyper).type(username, options);
            inOrder.verify(mockTimeProvider).wait(0.3);
            inOrder.verify(mockTextTyper).type(password, options);
            inOrder.verify(mockTimeProvider).wait(0.3);
            inOrder.verify(mockTextTyper).type(confirmPassword, options);
>>>>>>> bc693740
        }
        
        @Test
        @DisplayName("Type command sequence")
        public void testCommandSequence() {
            StateString command1 = new StateString.Builder().setString("ls -la").build();
            StateString command2 = new StateString.Builder().setString("cd /home/user").build();
            StateString command3 = new StateString.Builder().setString("pwd").build();
            
            when(mockObjectCollection.getStateStrings())
                .thenReturn(Arrays.asList(command1, command2, command3));
            
            TypeOptions options = new TypeOptions.Builder()
                .setTypeDelay(0.02)
                .setPauseAfterEnd(1.0) // Wait for command execution
                .build();
            when(mockActionResult.getActionConfig()).thenReturn(options);
            
            typeText.perform(mockActionResult, mockObjectCollection);
            
            verify(mockTextTyper, times(3)).type(any(StateString.class), eq(options));
            verify(mockTimeProvider, times(2)).wait(1.0);
        }
        
        @Test
        @DisplayName("Type multiline text")
        public void testMultilineText() {
            String multiline = "Line 1\nLine 2\nLine 3\n\nLine 5";
            StateString text = new StateString.Builder().setString(multiline).build();
            when(mockObjectCollection.getStateStrings()).thenReturn(List.of(text));
            
            typeText.perform(mockActionResult, mockObjectCollection);
            
            ArgumentCaptor<StateString> captor = ArgumentCaptor.forClass(StateString.class);
            verify(mockTextTyper).type(captor.capture(), eq(typeOptions));
            assertEquals(multiline, captor.getValue().getString());
        }
    }
    
    @Nested
    @DisplayName("Performance Considerations")
    class PerformanceConsiderations {
        
        @Test
        @DisplayName("Fast typing with minimal delay")
        public void testFastTyping() {
            TypeOptions options = new TypeOptions.Builder()
                .setTypeDelay(0.0)
                .setPauseAfterEnd(0.0)
                .build();
            when(mockActionResult.getActionConfig()).thenReturn(options);
            
            StateString str = new StateString.Builder().setString("VeryFastTyping").build();
            when(mockObjectCollection.getStateStrings()).thenReturn(List.of(str));
            
            typeText.perform(mockActionResult, mockObjectCollection);
            
            verify(mockTextTyper).type(str, options);
            verify(mockTimeProvider, never()).wait(anyDouble());
        }
        
        @Test
        @DisplayName("Slow typing for laggy applications")
        public void testSlowTyping() {
            TypeOptions options = new TypeOptions.Builder()
                .setTypeDelay(0.2)
                .setPauseAfterEnd(2.0)
                .build();
            when(mockActionResult.getActionConfig()).thenReturn(options);
            
            StateString str1 = new StateString.Builder().setString("Slow").build();
            StateString str2 = new StateString.Builder().setString("Typing").build();
            when(mockObjectCollection.getStateStrings())
                .thenReturn(Arrays.asList(str1, str2));
            
            typeText.perform(mockActionResult, mockObjectCollection);
            
            verify(mockTextTyper).type(str1, options);
            verify(mockTextTyper).type(str2, options);
            verify(mockTimeProvider).wait(2.0);
        }
    }
}<|MERGE_RESOLUTION|>--- conflicted
+++ resolved
@@ -15,10 +15,7 @@
 import org.junit.jupiter.params.provider.ValueSource;
 import org.junit.jupiter.params.provider.CsvSource;
 import org.mockito.ArgumentCaptor;
-<<<<<<< HEAD
-=======
 import org.mockito.InOrder;
->>>>>>> bc693740
 import org.mockito.Mock;
 import org.mockito.MockitoAnnotations;
 import org.sikuli.basics.Settings;
@@ -387,12 +384,6 @@
             
             typeText.perform(mockActionResult, mockObjectCollection);
             
-<<<<<<< HEAD
-            verify(mockTextTyper).type(username, options);
-            verify(mockTextTyper).type(password, options);
-            verify(mockTextTyper).type(confirmPassword, options);
-            verify(mockTimeProvider, times(2)).wait(0.3);
-=======
             // Verify all three strings are typed in order
             InOrder inOrder = inOrder(mockTextTyper, mockTimeProvider);
             inOrder.verify(mockTextTyper).type(username, options);
@@ -400,7 +391,6 @@
             inOrder.verify(mockTextTyper).type(password, options);
             inOrder.verify(mockTimeProvider).wait(0.3);
             inOrder.verify(mockTextTyper).type(confirmPassword, options);
->>>>>>> bc693740
         }
         
         @Test
