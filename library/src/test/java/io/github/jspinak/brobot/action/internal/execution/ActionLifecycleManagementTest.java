package io.github.jspinak.brobot.action.internal.execution;

import io.github.jspinak.brobot.action.ActionConfig;
import io.github.jspinak.brobot.action.ActionResult;
import io.github.jspinak.brobot.action.basic.find.BaseFindOptions;
import io.github.jspinak.brobot.action.basic.find.PatternFindOptions;
import io.github.jspinak.brobot.model.element.Image;
import io.github.jspinak.brobot.model.match.Match;
import io.github.jspinak.brobot.test.BrobotTestBase;
import io.github.jspinak.brobot.tools.testing.mock.time.TimeProvider;
import org.junit.jupiter.api.*;
import org.junit.jupiter.params.ParameterizedTest;
import org.junit.jupiter.params.provider.ValueSource;
import org.mockito.Mock;
import org.mockito.MockitoAnnotations;

import java.time.Duration;
import java.time.LocalDateTime;
import java.util.Arrays;
import java.util.Collections;

import static org.junit.jupiter.api.Assertions.*;
import static org.mockito.Mockito.*;

/**
 * Test suite for ActionLifecycleManagement class.
 * Tests lifecycle control logic for GUI automation actions.
 */
@DisplayName("ActionLifecycleManagement Tests")
public class ActionLifecycleManagementTest extends BrobotTestBase {
    
    @Mock
    private TimeProvider mockTimeProvider;
    
    @Mock
    private ActionLifecycle mockLifecycle;
    
    @Mock
    private ActionConfig mockActionConfig;
    
    private ActionLifecycleManagement lifecycleManagement;
    private ActionResult testResult;
    private AutoCloseable mockCloseable;
    
    @BeforeEach
    @Override
    public void setupTest() {
        super.setupTest();
        mockCloseable = MockitoAnnotations.openMocks(this);
        lifecycleManagement = new ActionLifecycleManagement(mockTimeProvider);
        
        testResult = new ActionResult();
        testResult.setActionLifecycle(mockLifecycle);
        testResult.setActionConfig(mockActionConfig);
    }
    
    @AfterEach
    void tearDown() throws Exception {
        if (mockCloseable != null) {
            mockCloseable.close();
        }
    }
    
    @Nested
    @DisplayName("Repetition Management")
    class RepetitionManagement {
        
        @Test
        @DisplayName("Should increment completed repetitions")
        public void testIncrementCompletedRepetitions() {
            // Act
            lifecycleManagement.incrementCompletedRepetitions(testResult);
            
            // Assert
            verify(mockLifecycle).incrementCompletedRepetitions();
        }
        
        @Test
        @DisplayName("Should get completed repetitions count")
        public void testGetCompletedRepetitions() {
            // Arrange
            when(mockLifecycle.getCompletedRepetitions()).thenReturn(5);
            
            // Act
            int count = lifecycleManagement.getCompletedRepetitions(testResult);
            
            // Assert
            assertEquals(5, count);
            verify(mockLifecycle).getCompletedRepetitions();
        }
        
        @Test
        @DisplayName("Should handle zero completed repetitions")
        public void testZeroCompletedRepetitions() {
            // Arrange
            when(mockLifecycle.getCompletedRepetitions()).thenReturn(0);
            
            // Act
            int count = lifecycleManagement.getCompletedRepetitions(testResult);
            
            // Assert
            assertEquals(0, count);
        }
    }
    
    @Nested
    @DisplayName("Sequence Management")
    class SequenceManagement {
        
        @Test
        @DisplayName("Should increment completed sequences")
        public void testIncrementCompletedSequences() {
            // Act
            lifecycleManagement.incrementCompletedSequences(testResult);
            
            // Assert
            verify(mockLifecycle).incrementCompletedSequences();
        }
        
        @Test
        @DisplayName("Should check if more sequences allowed - with lifecycle")
        public void testMoreSequencesAllowedWithLifecycle() {
            // Arrange
            when(mockLifecycle.getCompletedSequences()).thenReturn(0);
            
            // Act
            boolean allowed = lifecycleManagement.isMoreSequencesAllowed(testResult);
            
            // Assert
            assertTrue(allowed);
        }
        
        @Test
        @DisplayName("Should not allow more sequences when limit reached")
        public void testNoMoreSequencesWhenLimitReached() {
            // Arrange
            when(mockLifecycle.getCompletedSequences()).thenReturn(1);
            
            // Act
            boolean allowed = lifecycleManagement.isMoreSequencesAllowed(testResult);
            
            // Assert
            assertFalse(allowed);
        }
        
        @Test
        @DisplayName("Should handle null lifecycle")
        public void testMoreSequencesWithNullLifecycle() {
            // Arrange
            testResult.setActionLifecycle(null);
            
            // Act
            boolean allowed = lifecycleManagement.isMoreSequencesAllowed(testResult);
            
            // Assert
            assertFalse(allowed);
        }
    }
    
    @Nested
    @DisplayName("Duration Tracking")
    class DurationTracking {
        
        @Test
        @DisplayName("Should calculate current duration")
        public void testGetCurrentDuration() {
            // Arrange
            LocalDateTime start = LocalDateTime.of(2024, 1, 1, 10, 0, 0);
            LocalDateTime current = LocalDateTime.of(2024, 1, 1, 10, 0, 30);
            when(mockLifecycle.getStartTime()).thenReturn(start);
            when(mockTimeProvider.now()).thenReturn(current);
            
            // Act
            Duration duration = lifecycleManagement.getCurrentDuration(testResult);
            
            // Assert
            assertEquals(30, duration.getSeconds());
            verify(mockLifecycle).getStartTime();
            verify(mockTimeProvider).now();
        }
        
        @Test
        @DisplayName("Should handle zero duration")
        public void testZeroDuration() {
            // Arrange
            LocalDateTime now = LocalDateTime.now();
            when(mockLifecycle.getStartTime()).thenReturn(now);
            when(mockTimeProvider.now()).thenReturn(now);
            
            // Act
            Duration duration = lifecycleManagement.getCurrentDuration(testResult);
            
            // Assert
            assertEquals(0, duration.getSeconds());
        }
        
        @ParameterizedTest
        @ValueSource(longs = {1, 5, 10, 30, 60, 120})
        @DisplayName("Should calculate various durations correctly")
        public void testVariousDurations(long seconds) {
            // Arrange
            LocalDateTime start = LocalDateTime.of(2024, 1, 1, 10, 0, 0);
            LocalDateTime end = start.plusSeconds(seconds);
            when(mockLifecycle.getStartTime()).thenReturn(start);
            when(mockTimeProvider.now()).thenReturn(end);
            
            // Act
            Duration duration = lifecycleManagement.getCurrentDuration(testResult);
            
            // Assert
            assertEquals(seconds, duration.getSeconds());
        }
    }
    
    @Nested
    @DisplayName("Continue Action Logic")
    class ContinueActionLogic {
        
        @Test
        @DisplayName("Should continue on first repetition")
        public void testContinueOnFirstRepetition() {
            // Arrange
            when(mockLifecycle.getCompletedRepetitions()).thenReturn(0);
<<<<<<< HEAD
            LocalDateTime start = LocalDateTime.now();
            when(mockLifecycle.getStartTime()).thenReturn(start);
            when(mockTimeProvider.now()).thenReturn(start.plusSeconds(1));
=======
            when(mockLifecycle.getStartTime()).thenReturn(LocalDateTime.now());
            when(mockTimeProvider.now()).thenReturn(LocalDateTime.now());
>>>>>>> db6b5277
            
            // Act
            boolean shouldContinue = lifecycleManagement.isOkToContinueAction(testResult, 1);
            
            // Assert - First repetition should continue even in mock mode
            assertTrue(shouldContinue);
        }
        
        @Test
        @DisplayName("Should stop when max duration exceeded")
        public void testStopWhenMaxDurationExceeded() {
            // Arrange
            when(mockLifecycle.getCompletedRepetitions()).thenReturn(1);
            LocalDateTime start = LocalDateTime.now();
            when(mockLifecycle.getStartTime()).thenReturn(start);
            when(mockTimeProvider.now()).thenReturn(start.plusSeconds(15)); // Exceeds default 10s
            
            // Act
            boolean shouldContinue = lifecycleManagement.isOkToContinueAction(testResult, 1);
            
            // Assert
            assertFalse(shouldContinue);
        }
        
        @Test
        @DisplayName("Should continue when within time limit")
        public void testContinueWithinTimeLimit() {
            // Arrange
            when(mockLifecycle.getCompletedRepetitions()).thenReturn(0);  // Changed to 0 for first iteration
            LocalDateTime start = LocalDateTime.now();
            when(mockLifecycle.getStartTime()).thenReturn(start);
            when(mockTimeProvider.now()).thenReturn(start.plusSeconds(5));
            
            // Act
            boolean shouldContinue = lifecycleManagement.isOkToContinueAction(testResult, 1);
            
            // Assert - In mock mode, should return false after first repetition
            assertFalse(shouldContinue);
        }
        
        @Test
        @DisplayName("Should use searchDuration from BaseFindOptions")
        public void testUseSearchDurationFromConfig() {
            // Arrange
            PatternFindOptions findOptions = new PatternFindOptions.Builder()
                .setSearchDuration(20.0)
                .build();
            testResult.setActionConfig(findOptions);
            
            when(mockLifecycle.getCompletedRepetitions()).thenReturn(0);  // Changed to 0 for first iteration
            LocalDateTime start = LocalDateTime.now();
            when(mockLifecycle.getStartTime()).thenReturn(start);
            when(mockTimeProvider.now()).thenReturn(start.plusSeconds(15)); // Within 20s limit
            
            // Act
            boolean shouldContinue = lifecycleManagement.isOkToContinueAction(testResult, 1);
            
            // Assert - In mock mode, should return false after first repetition
            assertFalse(shouldContinue);
        }
        
        @Test
        @DisplayName("Should stop when FIND FIRST has match")
        public void testStopWhenFindFirstHasMatch() {
            // Arrange
            PatternFindOptions findOptions = new PatternFindOptions.Builder()
                .setStrategy(PatternFindOptions.Strategy.FIRST)
                .build();
            testResult.setActionConfig(findOptions);
            
            Match match = mock(Match.class);
            testResult.add(match);
            
            when(mockLifecycle.getCompletedRepetitions()).thenReturn(1);
            LocalDateTime start = LocalDateTime.now();
            when(mockLifecycle.getStartTime()).thenReturn(start);
            when(mockTimeProvider.now()).thenReturn(start.plusSeconds(1));
            
            // Act
            boolean shouldContinue = lifecycleManagement.isOkToContinueAction(testResult, 1);
            
            // Assert
            assertFalse(shouldContinue);
        }
        
        @Test
        @DisplayName("Should continue FIND FIRST without match")
        public void testContinueFindFirstWithoutMatch() {
            // Arrange
            PatternFindOptions findOptions = new PatternFindOptions.Builder()
                .setStrategy(PatternFindOptions.Strategy.FIRST)
                .build();
            testResult.setActionConfig(findOptions);
            
            when(mockLifecycle.getCompletedRepetitions()).thenReturn(0);  // Changed to 0 for first iteration
            LocalDateTime start = LocalDateTime.now();
            when(mockLifecycle.getStartTime()).thenReturn(start);
            when(mockTimeProvider.now()).thenReturn(start.plusSeconds(1));
            
            // Act
            boolean shouldContinue = lifecycleManagement.isOkToContinueAction(testResult, 1);
            
            // Assert - In mock mode, should return false after first repetition
            assertFalse(shouldContinue);
        }
    }
    
    @Nested
    @DisplayName("Find Strategy Checks")
    class FindStrategyChecks {
        
        @Test
        @DisplayName("Should detect FIND FIRST with match")
        public void testFindFirstAndAtLeastOneMatchFound() {
            // Arrange
            PatternFindOptions findOptions = new PatternFindOptions.Builder()
                .setStrategy(PatternFindOptions.Strategy.FIRST)
                .build();
            testResult.setActionConfig(findOptions);
            
            Match match = mock(Match.class);
            testResult.add(match);
            
            // Act
            boolean result = lifecycleManagement.isFindFirstAndAtLeastOneMatchFound(testResult);
            
            // Assert
            assertTrue(result);
        }
        
        @Test
        @DisplayName("Should detect FIND FIRST without match")
        public void testFindFirstWithoutMatch() {
            // Arrange
            PatternFindOptions findOptions = new PatternFindOptions.Builder()
                .setStrategy(PatternFindOptions.Strategy.FIRST)
                .build();
            testResult.setActionConfig(findOptions);
            
            // Act
            boolean result = lifecycleManagement.isFindFirstAndAtLeastOneMatchFound(testResult);
            
            // Assert
            assertFalse(result);
        }
        
        @Test
        @DisplayName("Should handle non-PatternFindOptions config")
        public void testNonPatternFindOptionsConfig() {
            // Arrange
            testResult.setActionConfig(mockActionConfig);
            Match match = mock(Match.class);
            testResult.add(match);
            
            // Act
            boolean result = lifecycleManagement.isFindFirstAndAtLeastOneMatchFound(testResult);
            
            // Assert
            assertTrue(result); // Defaults to checking if not empty
        }
        
        @Test
        @DisplayName("Should detect FIND EACH with all patterns found")
        public void testFindEachFirstAndEachPatternFound() {
            // Arrange
            PatternFindOptions findOptions = new PatternFindOptions.Builder()
                .setStrategy(PatternFindOptions.Strategy.EACH)
                .build();
            testResult.setActionConfig(findOptions);
            
            Image image1 = mock(Image.class);
            Image image2 = mock(Image.class);
            
            Match match1 = mock(Match.class);
            when(match1.getSearchImage()).thenReturn(image1);
            Match match2 = mock(Match.class);
            when(match2.getSearchImage()).thenReturn(image2);
            
            testResult.setMatchList(Arrays.asList(match1, match2));
            
            // Act
            boolean result = lifecycleManagement.isFindEachFirstAndEachPatternFound(testResult, 2);
            
            // Assert
            assertTrue(result);
        }
        
        @Test
        @DisplayName("Should detect FIND EACH with missing patterns")
        public void testFindEachFirstWithMissingPatterns() {
            // Arrange
            PatternFindOptions findOptions = new PatternFindOptions.Builder()
                .setStrategy(PatternFindOptions.Strategy.EACH)
                .build();
            testResult.setActionConfig(findOptions);
            
            Image image1 = mock(Image.class);
            Match match1 = mock(Match.class);
            when(match1.getSearchImage()).thenReturn(image1);
            Match match2 = mock(Match.class);
            when(match2.getSearchImage()).thenReturn(image1); // Same image
            
            testResult.setMatchList(Arrays.asList(match1, match2));
            
            // Act
            boolean result = lifecycleManagement.isFindEachFirstAndEachPatternFound(testResult, 2);
            
            // Assert
            assertFalse(result); // Only 1 unique image, expected 2
        }
        
        @Test
        @DisplayName("Should handle FIND EACH with duplicate images")
        public void testFindEachWithDuplicateImages() {
            // Arrange
            PatternFindOptions findOptions = new PatternFindOptions.Builder()
                .setStrategy(PatternFindOptions.Strategy.EACH)
                .build();
            testResult.setActionConfig(findOptions);
            
            Image image1 = mock(Image.class);
            Image image2 = mock(Image.class);
            
            Match match1 = mock(Match.class);
            when(match1.getSearchImage()).thenReturn(image1);
            Match match2 = mock(Match.class);
            when(match2.getSearchImage()).thenReturn(image2);
            Match match3 = mock(Match.class);
            when(match3.getSearchImage()).thenReturn(image1); // Duplicate
            
            testResult.setMatchList(Arrays.asList(match1, match2, match3));
            
            // Act
            boolean result = lifecycleManagement.isFindEachFirstAndEachPatternFound(testResult, 2);
            
            // Assert
            assertTrue(result); // 2 unique images found, matches expected
        }
    }
    
    @Nested
    @DisplayName("Print Action Once")
    class PrintActionOnce {
        
        @Test
        @DisplayName("Should print action only once")
        public void testPrintActionOnce() {
            // Arrange
            when(mockLifecycle.isPrinted()).thenReturn(false);
            
            // Act
            lifecycleManagement.printActionOnce(testResult);
            
            // Assert
            verify(mockLifecycle).isPrinted();
            verify(mockLifecycle).setPrinted(true);
        }
        
        @Test
        @DisplayName("Should not print when already printed")
        public void testDoNotPrintWhenAlreadyPrinted() {
            // Arrange
            when(mockLifecycle.isPrinted()).thenReturn(true);
            
            // Act
            lifecycleManagement.printActionOnce(testResult);
            
            // Assert
            verify(mockLifecycle).isPrinted();
            verify(mockLifecycle, never()).setPrinted(anyBoolean());
        }
        
        @Test
        @DisplayName("Should handle multiple print attempts")
        public void testMultiplePrintAttempts() {
            // Arrange
            when(mockLifecycle.isPrinted())
                .thenReturn(false)
                .thenReturn(true);
            
            // Act
            lifecycleManagement.printActionOnce(testResult);
            lifecycleManagement.printActionOnce(testResult);
            
            // Assert
            verify(mockLifecycle, times(2)).isPrinted();
            verify(mockLifecycle, times(1)).setPrinted(true);
        }
    }
    
    @Nested
    @DisplayName("Edge Cases")
    class EdgeCases {
        
        @Test
        @DisplayName("Should handle null ActionResult")
        public void testHandleNullActionResult() {
            // Act & Assert
            assertThrows(NullPointerException.class, () -> 
                lifecycleManagement.incrementCompletedRepetitions(null));
        }
        
        @Test
        @DisplayName("Should handle null lifecycle in result")
        public void testHandleNullLifecycle() {
            // Arrange
            testResult.setActionLifecycle(null);
            
<<<<<<< HEAD
            // Act & Assert - should handle gracefully without throwing
=======
            // Act - should handle gracefully without throwing
>>>>>>> db6b5277
            assertDoesNotThrow(() -> 
                lifecycleManagement.incrementCompletedRepetitions(testResult));
            
            // Assert - verify no lifecycle methods were called (since it's null)
            verifyNoInteractions(mockLifecycle);
        }
        
        @Test
        @DisplayName("Should handle empty match list")
        public void testHandleEmptyMatchList() {
            // Arrange
            testResult.setMatchList(Collections.emptyList());
            
            // Act
            boolean findFirst = lifecycleManagement.isFindFirstAndAtLeastOneMatchFound(testResult);
            
            // Assert
            assertFalse(findFirst);
        }
        
        @Test
        @DisplayName("Should handle null match list")
        public void testHandleNullMatchList() {
            // Arrange
            testResult.setMatchList(null);
            
            // Act
            boolean findFirst = lifecycleManagement.isFindFirstAndAtLeastOneMatchFound(testResult);
            
            // Assert
            assertFalse(findFirst);
        }
    }
}<|MERGE_RESOLUTION|>--- conflicted
+++ resolved
@@ -221,14 +221,8 @@
         public void testContinueOnFirstRepetition() {
             // Arrange
             when(mockLifecycle.getCompletedRepetitions()).thenReturn(0);
-<<<<<<< HEAD
-            LocalDateTime start = LocalDateTime.now();
-            when(mockLifecycle.getStartTime()).thenReturn(start);
-            when(mockTimeProvider.now()).thenReturn(start.plusSeconds(1));
-=======
             when(mockLifecycle.getStartTime()).thenReturn(LocalDateTime.now());
             when(mockTimeProvider.now()).thenReturn(LocalDateTime.now());
->>>>>>> db6b5277
             
             // Act
             boolean shouldContinue = lifecycleManagement.isOkToContinueAction(testResult, 1);
@@ -537,11 +531,7 @@
             // Arrange
             testResult.setActionLifecycle(null);
             
-<<<<<<< HEAD
-            // Act & Assert - should handle gracefully without throwing
-=======
             // Act - should handle gracefully without throwing
->>>>>>> db6b5277
             assertDoesNotThrow(() -> 
                 lifecycleManagement.incrementCompletedRepetitions(testResult));
             
