--- conflicted
+++ resolved
@@ -1,10 +1,7 @@
 package io.github.jspinak.brobot.action.basic.find;
 
-<<<<<<< HEAD
-=======
 import com.fasterxml.jackson.core.JsonProcessingException;
 import com.fasterxml.jackson.databind.ObjectMapper;
->>>>>>> bc693740
 import io.github.jspinak.brobot.model.element.SearchRegions;
 import io.github.jspinak.brobot.test.BrobotTestBase;
 import org.junit.jupiter.api.BeforeEach;
@@ -19,40 +16,28 @@
 import static org.junit.jupiter.api.Assertions.*;
 
 /**
-<<<<<<< HEAD
- * Comprehensive test suite for PatternFindOptions - configuration for find operations.
- * Tests builder pattern, find types, and search parameters.
-=======
  * Comprehensive test suite for PatternFindOptions - configuration for pattern-matching find operations.
  * Tests builder pattern, strategies, factory methods, JSON serialization, and edge cases.
->>>>>>> bc693740
  */
 @DisplayName("PatternFindOptions Tests")
 public class PatternFindOptionsTest extends BrobotTestBase {
     
     private PatternFindOptions.Builder builder;
-<<<<<<< HEAD
-=======
     private ObjectMapper objectMapper;
->>>>>>> bc693740
     
     @BeforeEach
     @Override
     public void setupTest() {
         super.setupTest();
         builder = new PatternFindOptions.Builder();
-<<<<<<< HEAD
-=======
         objectMapper = new ObjectMapper();
         // Configure ObjectMapper to ignore unknown properties for forward compatibility
         objectMapper.configure(com.fasterxml.jackson.databind.DeserializationFeature.FAIL_ON_UNKNOWN_PROPERTIES, false);
->>>>>>> bc693740
     }
     
     @Nested
     @DisplayName("Default Configuration")
     class DefaultConfiguration {
-<<<<<<< HEAD
         
         @Test
         @DisplayName("Default builder creates valid configuration")
@@ -66,11 +51,20 @@
         }
         
         @Test
-        @DisplayName("Default find type is FIRST")
-        public void testDefaultFindType() {
+        @DisplayName("Default strategy is FIRST")
+        public void testDefaultStrategy() {
             PatternFindOptions options = builder.build();
             
             assertEquals(PatternFindOptions.Strategy.FIRST, options.getStrategy());
+            assertEquals(FindStrategy.FIRST, options.getFindStrategy());
+        }
+        
+        @Test
+        @DisplayName("Default DoOnEach is FIRST")
+        public void testDefaultDoOnEach() {
+            PatternFindOptions options = builder.build();
+            
+            assertEquals(PatternFindOptions.DoOnEach.FIRST, options.getDoOnEach());
         }
         
         @Test
@@ -82,50 +76,6 @@
         }
         
         @Test
-        @DisplayName("Default timeout is reasonable")
-        public void testDefaultTimeout() {
-            PatternFindOptions options = builder.build();
-            
-            assertTrue(options.getSearchDuration() >= 0);
-=======
-        
-        @Test
-        @DisplayName("Default builder creates valid configuration")
-        public void testDefaultBuilder() {
-            PatternFindOptions options = builder.build();
-            
-            assertNotNull(options);
-            assertEquals(PatternFindOptions.Strategy.FIRST, options.getStrategy());
-            assertEquals(0.7, options.getSimilarity(), 0.01);
-            assertNotNull(options.getSearchRegions());
-        }
-        
-        @Test
-        @DisplayName("Default strategy is FIRST")
-        public void testDefaultStrategy() {
-            PatternFindOptions options = builder.build();
-            
-            assertEquals(PatternFindOptions.Strategy.FIRST, options.getStrategy());
-            assertEquals(FindStrategy.FIRST, options.getFindStrategy());
-        }
-        
-        @Test
-        @DisplayName("Default DoOnEach is FIRST")
-        public void testDefaultDoOnEach() {
-            PatternFindOptions options = builder.build();
-            
-            assertEquals(PatternFindOptions.DoOnEach.FIRST, options.getDoOnEach());
-        }
-        
-        @Test
-        @DisplayName("Default similarity is 0.7")
-        public void testDefaultSimilarity() {
-            PatternFindOptions options = builder.build();
-            
-            assertEquals(0.7, options.getSimilarity(), 0.01);
-        }
-        
-        @Test
         @DisplayName("Default search duration is 3.0 seconds")
         public void testDefaultSearchDuration() {
             PatternFindOptions options = builder.build();
@@ -141,77 +91,43 @@
             assertNotNull(options.getMatchFusionOptions());
             assertEquals(MatchFusionOptions.FusionMethod.NONE, 
                 options.getMatchFusionOptions().getFusionMethod());
->>>>>>> bc693740
-        }
-    }
-    
-    @Nested
-<<<<<<< HEAD
-    @DisplayName("Find Type Configuration")
-    class FindTypeConfiguration {
-        
-        @Test
-        @DisplayName("Find first match")
-        public void testFindFirst() {
-=======
+        }
+    }
+    
+    @Nested
     @DisplayName("Strategy Configuration")
     class StrategyConfiguration {
         
         @Test
         @DisplayName("Strategy FIRST maps to FindStrategy.FIRST")
         public void testStrategyFirst() {
->>>>>>> bc693740
             PatternFindOptions options = builder
                 .setStrategy(PatternFindOptions.Strategy.FIRST)
                 .build();
             
             assertEquals(PatternFindOptions.Strategy.FIRST, options.getStrategy());
-<<<<<<< HEAD
-        }
-        
-        @Test
-        @DisplayName("Find best match")
-        public void testFindBest() {
-=======
             assertEquals(FindStrategy.FIRST, options.getFindStrategy());
         }
         
         @Test
         @DisplayName("Strategy BEST maps to FindStrategy.BEST")
         public void testStrategyBest() {
->>>>>>> bc693740
             PatternFindOptions options = builder
                 .setStrategy(PatternFindOptions.Strategy.BEST)
                 .build();
             
             assertEquals(PatternFindOptions.Strategy.BEST, options.getStrategy());
-<<<<<<< HEAD
-        }
-        
-        @Test
-        @DisplayName("Find all matches")
-        public void testFindAll() {
-=======
             assertEquals(FindStrategy.BEST, options.getFindStrategy());
         }
         
         @Test
         @DisplayName("Strategy ALL maps to FindStrategy.ALL")
         public void testStrategyAll() {
->>>>>>> bc693740
             PatternFindOptions options = builder
                 .setStrategy(PatternFindOptions.Strategy.ALL)
                 .build();
             
             assertEquals(PatternFindOptions.Strategy.ALL, options.getStrategy());
-<<<<<<< HEAD
-        }
-        
-        @Test
-        @DisplayName("Find each match type")
-        public void testFindEach() {
-            PatternFindOptions options = builder
-=======
             assertEquals(FindStrategy.ALL, options.getFindStrategy());
         }
         
@@ -231,19 +147,12 @@
         public void testDoOnEachFirst() {
             PatternFindOptions options = builder
                 .setStrategy(PatternFindOptions.Strategy.EACH)
->>>>>>> bc693740
                 .setDoOnEach(PatternFindOptions.DoOnEach.FIRST)
                 .build();
             
             assertEquals(PatternFindOptions.DoOnEach.FIRST, options.getDoOnEach());
         }
         
-<<<<<<< HEAD
-        @ParameterizedTest
-        @EnumSource(PatternFindOptions.Strategy.class)
-        @DisplayName("All find types are supported")
-        public void testAllFindTypes(PatternFindOptions.Strategy strategy) {
-=======
         @Test
         @DisplayName("DoOnEach.BEST for best match per image")
         public void testDoOnEachBest() {
@@ -259,14 +168,11 @@
         @EnumSource(PatternFindOptions.Strategy.class)
         @DisplayName("All strategies are supported and map correctly")
         public void testAllStrategies(PatternFindOptions.Strategy strategy) {
->>>>>>> bc693740
             PatternFindOptions options = builder
                 .setStrategy(strategy)
                 .build();
             
             assertEquals(strategy, options.getStrategy());
-<<<<<<< HEAD
-=======
             assertNotNull(options.getFindStrategy());
             
             // Verify each maps to the correct FindStrategy
@@ -284,7 +190,6 @@
                     assertEquals(FindStrategy.BEST, options.getFindStrategy());
                     break;
             }
->>>>>>> bc693740
         }
     }
     
@@ -337,14 +242,6 @@
     }
     
     @Nested
-<<<<<<< HEAD
-    @DisplayName("Timeout Configuration")
-    class TimeoutConfiguration {
-        
-        @Test
-        @DisplayName("Set custom timeout")
-        public void testCustomTimeout() {
-=======
     @DisplayName("Factory Methods")
     class FactoryMethods {
         
@@ -423,53 +320,25 @@
         @Test
         @DisplayName("Set custom search duration")
         public void testCustomSearchDuration() {
->>>>>>> bc693740
             PatternFindOptions options = builder
                 .setSearchDuration(10.0)
                 .build();
             
-<<<<<<< HEAD
-            assertEquals(10.0, options.getSearchDuration());
-        }
-        
-        @Test
-        @DisplayName("Set zero timeout for immediate return")
-        public void testZeroTimeout() {
-=======
             assertEquals(10.0, options.getSearchDuration(), 0.01);
         }
         
         @Test
         @DisplayName("Set zero search duration for immediate return")
         public void testZeroSearchDuration() {
->>>>>>> bc693740
             PatternFindOptions options = builder
                 .setSearchDuration(0.0)
                 .build();
             
-<<<<<<< HEAD
-            assertEquals(0.0, options.getSearchDuration());
-=======
             assertEquals(0.0, options.getSearchDuration(), 0.01);
->>>>>>> bc693740
         }
         
         @ParameterizedTest
         @ValueSource(doubles = {0.0, 0.5, 1.0, 5.0, 10.0, 30.0, 60.0})
-<<<<<<< HEAD
-        @DisplayName("Various timeout values")
-        public void testVariousTimeouts(double timeout) {
-            PatternFindOptions options = builder
-                .setSearchDuration(timeout)
-                .build();
-            
-            assertEquals(timeout, options.getSearchDuration());
-        }
-        
-        @Test
-        @DisplayName("Negative timeout is allowed")
-        public void testNegativeTimeout() {
-=======
         @DisplayName("Various search duration values")
         public void testVariousSearchDurations(double duration) {
             PatternFindOptions options = builder
@@ -482,17 +351,12 @@
         @Test
         @DisplayName("Negative search duration is allowed")
         public void testNegativeSearchDuration() {
->>>>>>> bc693740
             // Negative might mean infinite wait
             PatternFindOptions options = builder
                 .setSearchDuration(-1.0)
                 .build();
             
-<<<<<<< HEAD
-            assertEquals(-1.0, options.getSearchDuration());
-=======
             assertEquals(-1.0, options.getSearchDuration(), 0.01);
->>>>>>> bc693740
         }
     }
     
@@ -566,13 +430,8 @@
     }
     
     @Nested
-<<<<<<< HEAD
-    @DisplayName("Match Fusion Options")
-    class MatchFusionOptionsTests {
-=======
     @DisplayName("Match Fusion Configuration")
     class MatchFusionConfiguration {
->>>>>>> bc693740
         
         @Test
         @DisplayName("Configure match fusion")
@@ -593,18 +452,6 @@
         }
         
         @Test
-<<<<<<< HEAD
-        @DisplayName("No match fusion by default")
-        public void testNoMatchFusionByDefault() {
-            PatternFindOptions options = builder.build();
-            
-            // Default might be null or have no fusion
-            MatchFusionOptions fusion = options.getMatchFusionOptions();
-            if (fusion != null) {
-                assertEquals(MatchFusionOptions.FusionMethod.NONE, 
-                    fusion.getFusionMethod());
-            }
-=======
         @DisplayName("Default match fusion is NONE")
         public void testDefaultMatchFusion() {
             PatternFindOptions options = builder.build();
@@ -636,7 +483,6 @@
             assertEquals(15, result.getMaxFusionDistanceX());
             assertEquals(15, result.getMaxFusionDistanceY());
             assertEquals(1, result.getSceneToUseForCaptureAfterFusingMatches());
->>>>>>> bc693740
         }
     }
     
@@ -776,26 +622,15 @@
         }
         
         @Test
-<<<<<<< HEAD
-        @DisplayName("Null find type")
-        public void testNullFindType() {
-=======
         @DisplayName("Null strategy defaults to FIRST")
         public void testNullStrategy() {
->>>>>>> bc693740
             PatternFindOptions options = builder
                 .setStrategy(null)
                 .build();
             
-<<<<<<< HEAD
-            // Should either use default or be null
-            // Just verify no exception
-            assertNotNull(options);
-=======
             assertNotNull(options);
             // Should use default (FIRST) when null is provided
             assertNull(options.getStrategy());
->>>>>>> bc693740
         }
         
         @Test
@@ -807,8 +642,6 @@
             assertNotNull(options1);
             assertNotNull(options2);
         }
-<<<<<<< HEAD
-=======
     }
     
     @Nested
@@ -988,6 +821,5 @@
             assertEquals(PatternFindOptions.Strategy.ALL, modified.getStrategy());
             assertEquals(0.9, modified.getSimilarity(), 0.01);
         }
->>>>>>> bc693740
     }
 }