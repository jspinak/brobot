--- conflicted
+++ resolved
@@ -67,11 +67,7 @@
         this.diameter = builder.diameter;
         this.kmeans = builder.kmeans;
         this.areaFiltering = builder.areaFiltering; 
-<<<<<<< HEAD
-        this.binOptions = builder.binOptions.build();
-=======
         this.binOptions = builder.binOptions;
->>>>>>> bc693740
     }
 
     @Override
@@ -88,11 +84,7 @@
         private int diameter = 5;
         private int kmeans = 2;
         private AreaFilteringOptions areaFiltering = AreaFilteringOptions.builder().build();
-<<<<<<< HEAD
-        private HSVBinOptions.HSVBinOptionsBuilder binOptions = HSVBinOptions.builder();
-=======
         private HSVBinOptions binOptions = HSVBinOptions.builder().build();
->>>>>>> bc693740
 
         /**
          * Default constructor for creating a new ColorFindOptions configuration.
@@ -111,11 +103,7 @@
             this.diameter = original.diameter;
             this.kmeans = original.kmeans;
             this.areaFiltering = original.areaFiltering.toBuilder().build();
-<<<<<<< HEAD
-            this.binOptions = original.binOptions.toBuilder();
-=======
             this.binOptions = original.binOptions.toBuilder().build();
->>>>>>> bc693740
         }
 
         /**
@@ -163,13 +151,8 @@
          * @param binOptionsBuilder A builder for hsv bins.
          * @return this Builder instance for chaining.
          */
-<<<<<<< HEAD
-        public Builder setBinOptions(HSVBinOptions.HSVBinOptionsBuilder binOptionsBuilder) {
-            this.binOptions = binOptionsBuilder;
-=======
         public Builder setBinOptions(HSVBinOptions binOptions) {
             this.binOptions = binOptions;
->>>>>>> bc693740
             return self();
         }
         
