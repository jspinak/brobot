package io.github.jspinak.brobot.analysis.match;

import io.github.jspinak.brobot.action.ActionConfig;
import io.github.jspinak.brobot.action.ActionResult;
import io.github.jspinak.brobot.model.element.Region;
import io.github.jspinak.brobot.model.match.Match;
import io.github.jspinak.brobot.util.string.StringFusion;
import org.springframework.stereotype.Component;

import io.github.jspinak.brobot.action.MatchFusionMethod;
import static io.github.jspinak.brobot.action.MatchFusionMethod.NONE;

import java.util.*;


/**
 * Combines overlapping or closely positioned matches into single unified matches.
 * <p>
 * Match fusion is a critical post-processing step that prevents duplicate detections
 * and improves result quality by merging matches that likely represent the same UI
 * element. The fusion process iteratively combines matches based on configurable
 * distance thresholds and fusion strategies.
 * 
 * <p>Key features:
 * <ul>
 *   <li>Supports multiple fusion strategies (absolute size, relative size)</li>
 *   <li>Iterative fusion until no more matches can be combined</li>
 *   <li>Preserves match names through string fusion</li>
 *   <li>Configurable distance thresholds for X and Y axes</li>
 * </ul>
 * 
 * <p><b>Important:</b> Fused matches lose their original pattern, state object, and
 * other metadata. If this information is needed, perform fusion on a copy of the
 * matches or retain the original matches separately.
 * 
 * @see MatchFusionDecider
 * @see MatchFusionMethod
 * @see Match
 */
@Component
public class MatchFusion {
    private final Map<MatchFusionMethod, MatchFusionDecider> fusionMethods = new HashMap<>();

    public MatchFusion(AbsoluteSizeFusionDecider matchFusionDeciderAbsoluteSize,
                       RelativeSizeFusionDecider matchFusionDeciderRelativeSize) {
        fusionMethods.put(MatchFusionMethod.ABSOLUTE, matchFusionDeciderAbsoluteSize);
        fusionMethods.put(MatchFusionMethod.RELATIVE, matchFusionDeciderRelativeSize);
    }

    /**
     * Applies match fusion to the provided ActionResult if fusion is enabled.
     * <p>
     * This method modifies the match list in-place by replacing all matches with
     * their fused equivalents. The fusion process continues iteratively until no
     * more matches can be combined. If fusion method is set to NONE, no changes
     * are made.
     * 
     * @param matches The ActionResult containing matches to fuse. The match list
     *                within this object is modified in-place with fused results.
     */
    public void setFusedMatches(ActionResult matches) {
        if (matches.getActionConfig() == null || getFusionMethod(matches.getActionConfig()) == NONE) return;
        matches.setMatchList(getFinalFusedMatchObjects(matches));
    }

    /**
     * Performs complete iterative fusion of matches until no more can be combined.
     * <p>
     * This method repeatedly applies the fusion algorithm until a stable state is
     * reached where no additional matches can be fused. This ensures that all
     * possible combinations are found, even when initial fusion creates new
     * opportunities for further fusion.
     * 
     * @param matches The ActionResult containing the matches to fuse and the
     *                fusion configuration in its ActionOptions
     * @return A new list containing the fully fused matches. The original matches
     *         in the ActionResult are not modified.
     */
    public List<Match> getFinalFusedMatchObjects(ActionResult matches) {
        List<Match> fusedMatches = new ArrayList<>(matches.getMatchList());
        int size = 0;
        while (fusedMatches.size() != size) {
            size = fusedMatches.size();
            fusedMatches = getFusedMatchObjects(fusedMatches, matches.getActionConfig());
        }
        return fusedMatches;
    }

    /**
     * Performs one iteration of match fusion on the provided match list.
     * <p>
     * This method implements the core fusion algorithm, examining each match to find
     * others that should be combined with it based on the fusion strategy and distance
     * thresholds. The algorithm:
     * <ol>
     *   <li>Processes each unallocated match as a potential fusion seed</li>
     *   <li>Iteratively expands the seed by fusing nearby matches</li>
     *   <li>Creates a new combined match with merged regions and concatenated names</li>
     *   <li>Continues until all matches have been allocated to fusion groups</li>
     * </ol>
     * 
     * <p>The fusion decision is delegated to the configured {@link MatchFusionDecider},
     * allowing for different fusion strategies. Match names are preserved and combined
     * using string fusion to maintain traceability.
     * 
     * @param matchList The list of matches to fuse. This list is not modified.
     * @param actionConfig Configuration containing the fusion method and distance
     *                      thresholds (maxFusionDistanceX, maxFusionDistanceY)
     * @return A new list containing the fused matches. May be smaller than the input
     *         list if matches were combined.
     */
    public List<Match> getFusedMatchObjects(List<Match> matchList, ActionConfig actionConfig) {
        MatchFusionMethod method = getFusionMethod(actionConfig);
<<<<<<< HEAD
        MatchFusionDecider decider = fusionMethods.get(method);
=======
        // If fusion method is NONE, return the original matches unchanged
        if (method == NONE) {
            return new ArrayList<>(matchList);
        }
        MatchFusionDecider decider = fusionMethods.get(method);
        // If no decider is found for the method, return the original matches
        if (decider == null) {
            return new ArrayList<>(matchList);
        }
>>>>>>> bc693740
        int maxXDistance = 10; // Default fusion distance X
        int maxYDistance = 10; // Default fusion distance Y
        List<Match> fusedMatches = new ArrayList<>();
        if (matchList.isEmpty()) return fusedMatches;
        List<Match> originalMatches = matchList;
        List<Integer> toCheck = new ArrayList<>();
        for (int i=0; i<originalMatches.size(); i++) toCheck.add(i);
        while (!toCheck.isEmpty()) {
            /*
            Get the next unallocated Match
             */
            int nextUnallocatedIndex = toCheck.get(0);
            Match originalMatch = originalMatches.get(nextUnallocatedIndex);
            String name = originalMatch.getName();
            Match m = new Match.Builder()
                    .setRegion(originalMatch.getRegion())
                    .setName(name)
                    .build();
            toCheck.remove(0);
            /*
            Keep looping and checking until no more Match objects can be fused.
             */
            boolean fused = true;
            while (fused) {
                fused = false;
                /*
                Check all other Match objects that haven't already been fused.
                If a Match should be fused, expand the current combined Match and remove the Match from the list to check
                 */
                for (int i : new ArrayList<>(toCheck)) {
                    if (decider.isSameMatchGroup(m, originalMatches.get(i), maxXDistance, maxYDistance)) {
                        Region r = new Region(m).getUnion(new Region(originalMatches.get(i)));
                        name = StringFusion.fuse(name, originalMatches.get(i).getName());
                        m = new Match.Builder()
                                .setRegion(r)
                                .setName(name)
                                .build();
                        if (toCheck.contains(i)) toCheck.remove(Integer.valueOf(i));
                        fused = true;
                    }
                }
            }
            fusedMatches.add(m);
        }
        return fusedMatches;
    }
    
    /**
     * Helper method to extract the fusion method from ActionConfig.
     * Since ActionConfig is now a base class for specific config types,
     * we need to check the type and provide appropriate defaults.
     * 
     * @param actionConfig The action configuration
     * @return The fusion method to use, defaulting to NONE
     */
    private MatchFusionMethod getFusionMethod(ActionConfig actionConfig) {
        // Default to NONE for now - specific config classes can override this
        // In the future, we could add fusion configuration to specific ActionConfig subclasses
        return MatchFusionMethod.NONE;
    }

}<|MERGE_RESOLUTION|>--- conflicted
+++ resolved
@@ -111,9 +111,6 @@
      */
     public List<Match> getFusedMatchObjects(List<Match> matchList, ActionConfig actionConfig) {
         MatchFusionMethod method = getFusionMethod(actionConfig);
-<<<<<<< HEAD
-        MatchFusionDecider decider = fusionMethods.get(method);
-=======
         // If fusion method is NONE, return the original matches unchanged
         if (method == NONE) {
             return new ArrayList<>(matchList);
@@ -123,7 +120,6 @@
         if (decider == null) {
             return new ArrayList<>(matchList);
         }
->>>>>>> bc693740
         int maxXDistance = 10; // Default fusion distance X
         int maxYDistance = 10; // Default fusion distance Y
         List<Match> fusedMatches = new ArrayList<>();
