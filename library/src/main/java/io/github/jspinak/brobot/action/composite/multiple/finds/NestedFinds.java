--- conflicted
+++ resolved
@@ -11,7 +11,6 @@
 
 /**
  * Modern implementation of nested finds using action chaining.
-<<<<<<< HEAD
  * 
  * <p>NestedFinds performs hierarchical searches where each find operation
  * searches within the results of the previous find. This is useful for:
@@ -22,18 +21,6 @@
  * </ul>
  * </p>
  * 
-=======
- * 
- * <p>NestedFinds performs hierarchical searches where each find operation
- * searches within the results of the previous find. This is useful for:
- * <ul>
- *   <li>Finding elements within specific UI containers</li>
- *   <li>Narrowing down search areas progressively</li>
- *   <li>Implementing hierarchical object detection</li>
- * </ul>
- * </p>
- * 
->>>>>>> bc693740
  * <p>Example usage:
  * <pre>{@code
  * // Find a button within a dialog within a window
@@ -81,16 +68,12 @@
      */
     @Override
     public void perform(ActionResult matches, ObjectCollection... objectCollections) {
-<<<<<<< HEAD
-        if (objectCollections.length == 0) {
-=======
         // Handle null or empty cases
         if (matches == null) {
             return;
         }
         
         if (objectCollections == null || objectCollections.length == 0) {
->>>>>>> bc693740
             matches.setSuccess(false);
             return;
         }
@@ -99,33 +82,6 @@
         ActionConfig config = matches.getActionConfig();
         NestedFindsOptions options = (config instanceof NestedFindsOptions) ?
             (NestedFindsOptions) config : createDefaultOptions(objectCollections.length);
-<<<<<<< HEAD
-
-        // Build the nested action chain
-        ActionChainOptions.Builder chainBuilder = null;
-        
-        for (int i = 0; i < Math.min(options.getFindSteps().size(), objectCollections.length); i++) {
-            PatternFindOptions findStep = options.getFindSteps().get(i);
-            
-            if (chainBuilder == null) {
-                // First action in the chain
-                chainBuilder = new ActionChainOptions.Builder(findStep);
-                chainBuilder.setStrategy(ActionChainOptions.ChainingStrategy.NESTED);
-            } else {
-                // Add subsequent actions
-                chainBuilder.then(findStep);
-            }
-        }
-
-        if (chainBuilder == null) {
-            matches.setSuccess(false);
-            return;
-        }
-
-        // Execute the chain
-        ActionChainOptions chainOptions = chainBuilder.build();
-        ActionResult result = actionChainExecutor.executeChain(chainOptions, matches, objectCollections);
-=======
 
         // Build the nested action chain
         ActionChainOptions.Builder chainBuilder = null;
@@ -157,7 +113,6 @@
             matches.setSuccess(false);
             return;
         }
->>>>>>> bc693740
         
         // Copy results back to matches
         matches.setSuccess(result.isSuccess());
