package io.github.jspinak.brobot.action.basic.find;

import com.fasterxml.jackson.annotation.JsonIgnoreProperties;
import com.fasterxml.jackson.databind.annotation.JsonDeserialize;
import com.fasterxml.jackson.databind.annotation.JsonPOJOBuilder;
import io.github.jspinak.brobot.model.element.Location;
import io.github.jspinak.brobot.model.element.Position;
import lombok.Builder;
import lombok.Getter;

/**
 * Configuration for adjusting the position and dimensions of found matches.
 * <p>
 * This class encapsulates all parameters for post-processing the region of a {@link io.github.jspinak.brobot.model.match.Match}.
 * It allows for dynamic resizing or targeting of specific points within a match, providing
 * flexibility for subsequent actions like clicks or drags.
 * <p>
 * It is an immutable object designed to be composed within other {@code Options} classes.
 */
@Getter
@Builder(toBuilder = true, builderClassName = "Builder", builderMethodName = "builder", buildMethodName = "build", setterPrefix = "set")
@JsonDeserialize(builder = MatchAdjustmentOptions.Builder.class)
@JsonIgnoreProperties(ignoreUnknown = true)
public final class MatchAdjustmentOptions {

    /**
     * Target position within a match's bounds (e.g., CENTER, TOP_LEFT).
     * This overrides any default position defined in the search pattern.
     */
    private final Position targetPosition;
    
    /**
     * Pixel offset from the calculated target position.
     * Useful for interacting near, but not directly on, an element.
     */
    private final Location targetOffset;
    
    /**
     * Number of pixels to add to the width of the match region.
     */
    @Builder.Default
    private final int addW = 0;
    
    /**
     * Number of pixels to add to the height of the match region.
     */
    @Builder.Default
    private final int addH = 0;
    
    /**
     * Absolute width of the match region, overriding its original width.
     * A value less than 0 disables this setting.
     */
    @Builder.Default
    private final int absoluteW = -1;
    
    /**
     * Absolute height of the match region, overriding its original height.
     * A value less than 0 disables this setting.
     */
    @Builder.Default
    private final int absoluteH = -1;
    
    /**
     * Number of pixels to add to the x-coordinate of the match region's origin.
     */
    @Builder.Default
    private final int addX = 0;
    
    /**
     * Number of pixels to add to the y-coordinate of the match region's origin.
     */
    @Builder.Default
    private final int addY = 0;

    /**
     * Builder class for MatchAdjustmentOptions.
     * Annotated for Jackson deserialization support.
     */
<<<<<<< HEAD
    @JsonPOJOBuilder(withPrefix = "")
=======
    @JsonPOJOBuilder(withPrefix = "set")
>>>>>>> bc693740
    @JsonIgnoreProperties(ignoreUnknown = true)
    public static class Builder {
        // Lombok generates the implementation
    }
}<|MERGE_RESOLUTION|>--- conflicted
+++ resolved
@@ -77,11 +77,7 @@
      * Builder class for MatchAdjustmentOptions.
      * Annotated for Jackson deserialization support.
      */
-<<<<<<< HEAD
-    @JsonPOJOBuilder(withPrefix = "")
-=======
     @JsonPOJOBuilder(withPrefix = "set")
->>>>>>> bc693740
     @JsonIgnoreProperties(ignoreUnknown = true)
     public static class Builder {
         // Lombok generates the implementation
