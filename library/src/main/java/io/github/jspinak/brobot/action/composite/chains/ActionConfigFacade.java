--- conflicted
+++ resolved
@@ -251,12 +251,8 @@
                 .setPauseAfterEnd(0.5)
                 .setRepetition(RepetitionOptions.builder()
                     .setMaxTimesToRepeatActionSequence(10) // Reasonable default
-<<<<<<< HEAD
-                    .setPauseBetweenActionSequences(0.5))
-=======
                     .setPauseBetweenActionSequences(0.5)
                     .build())
->>>>>>> bc693740
                 .build();
                 
         return action.perform(clickOptions, new ObjectCollection.Builder()
