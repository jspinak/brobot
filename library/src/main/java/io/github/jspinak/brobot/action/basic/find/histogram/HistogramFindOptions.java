package io.github.jspinak.brobot.action.basic.find.histogram;

import io.github.jspinak.brobot.action.basic.find.BaseFindOptions;
import io.github.jspinak.brobot.action.basic.find.FindStrategy;
import io.github.jspinak.brobot.action.basic.find.HSVBinOptions;
import lombok.Getter;

/**
 * Configuration for histogram-based Find actions.
 * <p>
 * This class encapsulates parameters for finding objects based on their histogram profiles.
 * It is an immutable object and must be constructed using its inner {@link Builder}.
 * <p>
 * By extending {@link BaseFindOptions}, it inherits common find functionality including
 * match adjustment support, while adding histogram-specific settings.
 *
 * @see BaseFindOptions
 * @see io.github.jspinak.brobot.action.basic.find.Find
 */
@Getter
public final class HistogramFindOptions extends BaseFindOptions {
    
    private final HSVBinOptions binOptions;

    private HistogramFindOptions(Builder builder) {
        super(builder);
        this.binOptions = builder.binOptions;
    }

    @Override
    public FindStrategy getFindStrategy() {
        return FindStrategy.HISTOGRAM;
    }

    /**
     * Builder for constructing {@link HistogramFindOptions} with a fluent API.
     */
    public static class Builder extends BaseFindOptions.Builder<Builder> {
<<<<<<< HEAD
        private HSVBinOptions.HSVBinOptionsBuilder binOptions = HSVBinOptions.builder();
=======
        private HSVBinOptions binOptions = HSVBinOptions.builder().build();
>>>>>>> bc693740

        /**
         * Default constructor for creating a new HistogramFindOptions configuration.
         */
        public Builder() {}

        /**
         * Creates a new Builder instance pre-populated with values from an existing
         * HistogramFindOptions object, allowing for easy modification or templating.
         *
         * @param original The HistogramFindOptions instance to copy.
         */
        public Builder(HistogramFindOptions original) {
            super(original);
<<<<<<< HEAD
            this.binOptions = original.binOptions.toBuilder();
=======
            this.binOptions = original.binOptions.toBuilder().build();
>>>>>>> bc693740
        }

        /**
         * Sets the hue, saturation, and value bins for histogram analysis.
         * @param binOptionsBuilder A builder for HSV bins.
         * @return this Builder instance for chaining.
         */
<<<<<<< HEAD
        public Builder setBinOptions(HSVBinOptions.HSVBinOptionsBuilder binOptionsBuilder) {
            this.binOptions = binOptionsBuilder;
=======
        public Builder setBinOptions(HSVBinOptions binOptions) {
            this.binOptions = binOptions;
>>>>>>> bc693740
            return self();
        }

        /**
         * Builds the immutable {@link HistogramFindOptions} object.
         *
         * @return A new instance of HistogramFindOptions.
         */
        public HistogramFindOptions build() {
            return new HistogramFindOptions(this);
        }

        @Override
        protected Builder self() { return this; }
    }
}<|MERGE_RESOLUTION|>--- conflicted
+++ resolved
@@ -36,11 +36,7 @@
      * Builder for constructing {@link HistogramFindOptions} with a fluent API.
      */
     public static class Builder extends BaseFindOptions.Builder<Builder> {
-<<<<<<< HEAD
-        private HSVBinOptions.HSVBinOptionsBuilder binOptions = HSVBinOptions.builder();
-=======
         private HSVBinOptions binOptions = HSVBinOptions.builder().build();
->>>>>>> bc693740
 
         /**
          * Default constructor for creating a new HistogramFindOptions configuration.
@@ -55,11 +51,7 @@
          */
         public Builder(HistogramFindOptions original) {
             super(original);
-<<<<<<< HEAD
-            this.binOptions = original.binOptions.toBuilder();
-=======
             this.binOptions = original.binOptions.toBuilder().build();
->>>>>>> bc693740
         }
 
         /**
@@ -67,13 +59,8 @@
          * @param binOptionsBuilder A builder for HSV bins.
          * @return this Builder instance for chaining.
          */
-<<<<<<< HEAD
-        public Builder setBinOptions(HSVBinOptions.HSVBinOptionsBuilder binOptionsBuilder) {
-            this.binOptions = binOptionsBuilder;
-=======
         public Builder setBinOptions(HSVBinOptions binOptions) {
             this.binOptions = binOptions;
->>>>>>> bc693740
             return self();
         }
 
