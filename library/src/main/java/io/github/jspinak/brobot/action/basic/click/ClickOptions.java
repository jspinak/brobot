package io.github.jspinak.brobot.action.basic.click;

import io.github.jspinak.brobot.action.ActionConfig;
import io.github.jspinak.brobot.action.VerificationOptions;
import io.github.jspinak.brobot.action.RepetitionOptions;
import io.github.jspinak.brobot.action.basic.mouse.MousePressOptions;
import lombok.Getter;
import com.fasterxml.jackson.databind.annotation.JsonDeserialize;
import com.fasterxml.jackson.databind.annotation.JsonPOJOBuilder;
import com.fasterxml.jackson.annotation.JsonCreator;
import com.fasterxml.jackson.annotation.JsonProperty;

/**
 * Configuration for all Click actions.
 * <p>
 * This class encapsulates all parameters for performing mouse clicks, including the
 * click type and any verification conditions that should terminate a repeating click.
 * It is an immutable object and must be constructed using its inner {@link Builder}.
 * <p>
 * This specialized configuration enhances API clarity by only exposing options
 * relevant to click operations.
 *
 * <p><b>Example usage:</b></p>
 * <pre>
 * {@code
 * ClickOptions clickUntilTextAppears = new ClickOptions.Builder()
 * .setNumberOfClicks(2)
 * .setPressOptions(MousePressOptions.builder()
 *     .button(MouseButton.LEFT)
 *     .build())
 * .setVerification(new VerificationOptions.Builder()
 * .setEvent(VerificationOptions.Event.TEXT_APPEARS)
 * .setText("Success")
 * .build())
 * .build();
 * }
 * </pre>
 *
 * @see ActionConfig
 * @see VerificationOptions
 * @see io.github.jspinak.brobot.action.basic.click.Click
 */
@Getter
@JsonDeserialize(builder = ClickOptions.Builder.class)
public final class ClickOptions extends ActionConfig {

    private final int numberOfClicks;
    private final MousePressOptions mousePressOptions; // Parameters for mouse button and timing
    private final VerificationOptions verificationOptions; // Conditions for repeating the click
    private final RepetitionOptions repetitionOptions; // Parameters for repetition and timing

    private ClickOptions(Builder builder) {
        super(builder); // Initialize common ActionConfig fields
        this.numberOfClicks = builder.numberOfClicks;
        this.mousePressOptions = builder.mousePressOptions;
<<<<<<< HEAD
        this.verificationOptions = builder.verificationOptions.build(); // Build the composed object
        this.repetitionOptions = builder.repetitionOptions.build();
=======
        this.verificationOptions = builder.verificationOptions; // Already built in the builder
        this.repetitionOptions = builder.repetitionOptions; // Already built in the builder
>>>>>>> bc693740
    }
    
    /**
     * Convenience getter for the number of times to repeat an action on an individual target.
     * @return The number of repetitions for an individual action
     */
    public int getTimesToRepeatIndividualAction() {
        return repetitionOptions.getTimesToRepeatIndividualAction();
    }
    
    /**
     * Convenience getter for the pause between individual actions.
     * @return The pause duration between individual actions in seconds
     */
    public double getPauseBetweenIndividualActions() {
        return repetitionOptions.getPauseBetweenIndividualActions();
    }

    /**
     * Builder for constructing {@link ClickOptions} with a fluent API.
     */
    @JsonPOJOBuilder(withPrefix = "set")
    public static class Builder extends ActionConfig.Builder<Builder> {

        @JsonProperty("numberOfClicks")
        private int numberOfClicks = 1;
        @JsonProperty("mousePressOptions")
        private MousePressOptions mousePressOptions = MousePressOptions.builder().build(); // Default: LEFT button with default timings
        @JsonProperty("verificationOptions")
<<<<<<< HEAD
        private VerificationOptions.VerificationOptionsBuilder verificationOptions = VerificationOptions.builder(); // Default: no verification
        @JsonProperty("repetitionOptions")
        private RepetitionOptions.RepetitionOptionsBuilder repetitionOptions = RepetitionOptions.builder(); // Default: single repetition
=======
        private VerificationOptions verificationOptions = VerificationOptions.builder().build(); // Default: no verification
        @JsonProperty("repetitionOptions")
        private RepetitionOptions repetitionOptions = RepetitionOptions.builder().build(); // Default: single repetition
>>>>>>> bc693740

        /**
         * Default constructor for creating a new ClickOptions configuration.
         */
        @JsonCreator
        public Builder() {}

        /**
         * Creates a new Builder instance pre-populated with values from an existing
         * ClickOptions object, allowing for easy modification or templating.
         *
         * @param original The ClickOptions instance to copy.
         */
        public Builder(ClickOptions original) {
            super(original); // Call parent copy logic
            this.numberOfClicks = original.numberOfClicks;
            this.mousePressOptions = original.mousePressOptions.toBuilder().build();
<<<<<<< HEAD
            this.verificationOptions = original.verificationOptions.toBuilder();
            this.repetitionOptions = original.repetitionOptions.toBuilder();
=======
            this.verificationOptions = original.verificationOptions.toBuilder().build();
            this.repetitionOptions = original.repetitionOptions.toBuilder().build();
>>>>>>> bc693740
        }

        /**
         * Sets the number of times to click. For example, 2 for a double-click.
         * @param numberOfClicks The number of clicks to perform.
         * @return this Builder instance for chaining.
         */
        public Builder setNumberOfClicks(int numberOfClicks) {
            this.numberOfClicks = numberOfClicks;
            return self();
        }

        /**
         * Configures the pause behaviors for the press-and-release part of the click.
         * @param pressOptionsBuilder A builder for MousePressOptions.
         * @return this Builder instance for chaining.
         */
        public Builder setPressOptions(MousePressOptions pressOptions) {
            this.mousePressOptions = pressOptions;
            return self();
        }

        /**
         * Sets the verification conditions that determine when this click action
         * should stop repeating.
         *
         * @param verificationOptionsBuilder The builder for the verification options.
         * @return this Builder instance for chaining.
         */
<<<<<<< HEAD
        public Builder setVerification(VerificationOptions.VerificationOptionsBuilder verificationOptionsBuilder) {
            this.verificationOptions = verificationOptionsBuilder;
=======
        public Builder setVerification(VerificationOptions verificationOptions) {
            this.verificationOptions = verificationOptions;
>>>>>>> bc693740
            return self();
        }
        
        /**
         * Sets the repetition options for controlling how clicks are repeated.
         *
         * @param repetitionOptionsBuilder The builder for the repetition options.
         * @return this Builder instance for chaining.
         */
<<<<<<< HEAD
        public Builder setRepetition(RepetitionOptions.RepetitionOptionsBuilder repetitionOptionsBuilder) {
            this.repetitionOptions = repetitionOptionsBuilder;
=======
        public Builder setRepetition(RepetitionOptions repetitionOptions) {
            this.repetitionOptions = repetitionOptions;
>>>>>>> bc693740
            return self();
        }

        /**
         * Builds the immutable {@link ClickOptions} object.
         *
         * @return A new instance of ClickOptions.
         */
        public ClickOptions build() {
            return new ClickOptions(this);
        }

        @Override
        protected Builder self() {
            return this;
        }
    }
}<|MERGE_RESOLUTION|>--- conflicted
+++ resolved
@@ -53,13 +53,8 @@
         super(builder); // Initialize common ActionConfig fields
         this.numberOfClicks = builder.numberOfClicks;
         this.mousePressOptions = builder.mousePressOptions;
-<<<<<<< HEAD
-        this.verificationOptions = builder.verificationOptions.build(); // Build the composed object
-        this.repetitionOptions = builder.repetitionOptions.build();
-=======
         this.verificationOptions = builder.verificationOptions; // Already built in the builder
         this.repetitionOptions = builder.repetitionOptions; // Already built in the builder
->>>>>>> bc693740
     }
     
     /**
@@ -89,15 +84,9 @@
         @JsonProperty("mousePressOptions")
         private MousePressOptions mousePressOptions = MousePressOptions.builder().build(); // Default: LEFT button with default timings
         @JsonProperty("verificationOptions")
-<<<<<<< HEAD
-        private VerificationOptions.VerificationOptionsBuilder verificationOptions = VerificationOptions.builder(); // Default: no verification
-        @JsonProperty("repetitionOptions")
-        private RepetitionOptions.RepetitionOptionsBuilder repetitionOptions = RepetitionOptions.builder(); // Default: single repetition
-=======
         private VerificationOptions verificationOptions = VerificationOptions.builder().build(); // Default: no verification
         @JsonProperty("repetitionOptions")
         private RepetitionOptions repetitionOptions = RepetitionOptions.builder().build(); // Default: single repetition
->>>>>>> bc693740
 
         /**
          * Default constructor for creating a new ClickOptions configuration.
@@ -115,13 +104,8 @@
             super(original); // Call parent copy logic
             this.numberOfClicks = original.numberOfClicks;
             this.mousePressOptions = original.mousePressOptions.toBuilder().build();
-<<<<<<< HEAD
-            this.verificationOptions = original.verificationOptions.toBuilder();
-            this.repetitionOptions = original.repetitionOptions.toBuilder();
-=======
             this.verificationOptions = original.verificationOptions.toBuilder().build();
             this.repetitionOptions = original.repetitionOptions.toBuilder().build();
->>>>>>> bc693740
         }
 
         /**
@@ -151,13 +135,8 @@
          * @param verificationOptionsBuilder The builder for the verification options.
          * @return this Builder instance for chaining.
          */
-<<<<<<< HEAD
-        public Builder setVerification(VerificationOptions.VerificationOptionsBuilder verificationOptionsBuilder) {
-            this.verificationOptions = verificationOptionsBuilder;
-=======
         public Builder setVerification(VerificationOptions verificationOptions) {
             this.verificationOptions = verificationOptions;
->>>>>>> bc693740
             return self();
         }
         
@@ -167,13 +146,8 @@
          * @param repetitionOptionsBuilder The builder for the repetition options.
          * @return this Builder instance for chaining.
          */
-<<<<<<< HEAD
-        public Builder setRepetition(RepetitionOptions.RepetitionOptionsBuilder repetitionOptionsBuilder) {
-            this.repetitionOptions = repetitionOptionsBuilder;
-=======
         public Builder setRepetition(RepetitionOptions repetitionOptions) {
             this.repetitionOptions = repetitionOptions;
->>>>>>> bc693740
             return self();
         }
 
