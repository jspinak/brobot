package io.github.jspinak.brobot.action;

import java.util.Optional;

import io.github.jspinak.brobot.model.state.StateString;
import org.springframework.stereotype.Component;

import io.github.jspinak.brobot.action.basic.click.ClickOptions;
import io.github.jspinak.brobot.action.basic.find.PatternFindOptions;
import io.github.jspinak.brobot.action.basic.highlight.HighlightOptions;
import io.github.jspinak.brobot.action.basic.mouse.MouseDownOptions;
import io.github.jspinak.brobot.action.basic.mouse.MouseMoveOptions;
import io.github.jspinak.brobot.action.basic.mouse.MousePressOptions;
import io.github.jspinak.brobot.action.basic.mouse.MouseUpOptions;
import io.github.jspinak.brobot.action.basic.mouse.ScrollOptions;
import io.github.jspinak.brobot.action.basic.type.KeyDownOptions;
import io.github.jspinak.brobot.action.basic.type.KeyUpOptions;
import io.github.jspinak.brobot.action.basic.type.TypeOptions;
import io.github.jspinak.brobot.action.basic.vanish.VanishOptions;
import io.github.jspinak.brobot.action.composite.drag.DragOptions;
import io.github.jspinak.brobot.action.internal.execution.ActionChainExecutor;
import io.github.jspinak.brobot.action.internal.execution.ActionExecution;
import io.github.jspinak.brobot.action.internal.service.ActionService;
import io.github.jspinak.brobot.model.element.Location;
import io.github.jspinak.brobot.model.element.Region;
import io.github.jspinak.brobot.model.match.Match;
import io.github.jspinak.brobot.model.state.StateImage;
import io.github.jspinak.brobot.tools.logging.ConsoleReporter;

/**
 * Entry point for executing GUI automation actions in the Brobot model-based framework.
 *
 * <p>The Action class serves as the central dispatcher for all GUI operations, implementing the
 * Action Model (α) described in the theoretical foundations. It processes ActionConfig to determine
 * what operation to perform and delegates execution to the appropriate action implementation using
 * the action function f_α.
 *
 * <p>Key responsibilities:
 *
 * <ul>
 *   <li>Parse ActionConfig to identify the requested action type
 *   <li>Route execution to Basic or Composite action implementations
 *   <li>Manage the action lifecycle and error handling
 *   <li>Return comprehensive results via Matches objects
 * </ul>
 *
 * <p>Action types supported:
 *
 * <ul>
 *   <li><b>Basic Actions</b>: Atomic operations like Find, Click, Type, Drag
 *   <li><b>Composite Actions</b>: Complex operations that combine multiple basic actions
 * </ul>
 *
 * <p>This class abstracts the complexity of GUI interaction, allowing automation code to focus on
 * what to do rather than how to do it. The model-based approach ensures actions are executed in the
 * context of the current State, making them more reliable and robust.
 *
 * @since 1.0
 * @see ActionConfig
 * @see ActionInterface
 * @see ActionResult
 * @author Joshua Spinak
 */
@Component
public class Action {

    private final ActionExecution actionExecution;
    private final ActionService actionService;
    private final ActionChainExecutor actionChainExecutor;

    /**
     * Constructs an Action instance with required dependencies.
     *
     * <p>Uses dependency injection to wire the action execution engine, service layer, and chain
     * executor. The ActionExecution handles the lifecycle management, the ActionService provides
     * the registry of available actions, and the ActionChainExecutor handles chained action
     * sequences.
     *
     * @param actionExecution handles action lifecycle, timing, and cross-cutting concerns
     * @param actionService provides access to registered action implementations
     * @param actionChainExecutor handles execution of chained action sequences
     */
    public Action(
            ActionExecution actionExecution,
            ActionService actionService,
            ActionChainExecutor actionChainExecutor) {
        this.actionExecution = actionExecution;
        this.actionService = actionService;
        this.actionChainExecutor = actionChainExecutor;
    }

<<<<<<< HEAD
=======
    // Removed ActionConfig-based perform method - use ActionConfig instead

>>>>>>> f09564d0
    /**
     * Executes a GUI automation action with the specified configuration and target objects.
     *
     * <p>This method uses the new ActionConfig approach for more type-safe action configuration.
     *
     * @param actionConfig configuration specifying the action type and parameters
     * @param objectCollections target GUI elements to act upon (images, regions, locations, etc.)
     * @return an ActionResult containing all results from the action execution
     */
    public ActionResult perform(ActionConfig actionConfig, ObjectCollection... objectCollections) {
        return perform("", actionConfig, objectCollections);
    }

<<<<<<< HEAD
=======
    // Removed ActionConfig-based perform method with description - use ActionConfig instead

>>>>>>> f09564d0
    /**
     * Executes a GUI automation action with a descriptive label using ActionConfig.
     *
     * <p>This method uses the new ActionConfig approach for more type-safe action configuration,
     * while still providing human-readable descriptions for debugging and logging.
     *
     * @param actionDescription human-readable description of what this action accomplishes
     * @param actionConfig configuration specifying the action type and parameters
     * @param objectCollections target GUI elements to act upon
     * @return an ActionResult containing all results from the action execution
     */
    public ActionResult perform(
            String actionDescription,
            ActionConfig actionConfig,
            ObjectCollection... objectCollections) {
        // Handle null parameters gracefully
        if (actionConfig == null) {
            ActionResult result = new ActionResult();
            result.setSuccess(false);
            result.setActionDescription("Failed: ActionConfig is null");
            return result;
        }

        if (objectCollections == null) {
            objectCollections = new ObjectCollection[0];
        }

        for (ObjectCollection objColl : objectCollections) {
            if (objColl != null) {
                objColl.resetTimesActedOn();
            }
        }

        // Check if this config has subsequent actions chained
        if (!actionConfig.getSubsequentActions().isEmpty()) {
            // Build an ActionChainOptions from the config and its subsequent actions
            ActionChainOptions.Builder chainBuilder = new ActionChainOptions.Builder(actionConfig);
            for (ActionConfig nextConfig : actionConfig.getSubsequentActions()) {
                chainBuilder.then(nextConfig);
            }
            ActionChainOptions chainOptions = chainBuilder.build();

            // Execute the chain
            return actionChainExecutor.executeChain(
                    chainOptions, new ActionResult(), objectCollections);
        }

        // Single action execution
        Optional<ActionInterface> action = actionService.getAction(actionConfig);
        if (action.isEmpty()) {
            ConsoleReporter.println(
                    "Not a valid Action for " + actionConfig.getClass().getSimpleName());
            return new ActionResult();
        }
        return actionExecution.perform(
                action.get(), actionDescription, actionConfig, objectCollections);
    }

    /**
     * Performs a Find action with default options on the specified images.
     *
     * <p>This convenience method simplifies the common case of searching for images on screen. The
     * images are automatically wrapped in an ObjectCollection and searched using default Find
     * parameters.
     *
     * @param stateImages the images to search for on screen
     * @return ActionResult containing found matches and execution details
     */
    public ActionResult find(StateImage... stateImages) {
        PatternFindOptions findOptions = new PatternFindOptions.Builder().build();
        return perform(findOptions, stateImages);
    }

    /**
     * Performs a Find action with default options on the specified object collections.
     *
     * <p>This method allows finding multiple types of objects (images, regions, text) in a single
     * operation. Each ObjectCollection can contain different object types that will be searched
     * according to their specific matching logic.
     *
     * @param objectCollections collections of objects to search for
     * @return ActionResult containing all found matches across collections
     */
    public ActionResult find(ObjectCollection... objectCollections) {
        PatternFindOptions findOptions = new PatternFindOptions.Builder().build();
        return perform(findOptions, objectCollections);
    }

    /**
     * Performs a Find action with a specified timeout before beginning the search.
     *
     * <p>This method is useful when you need to wait for UI elements to appear or stabilize before
     * attempting to find them. The timeout is applied as a pause before the find operation begins,
     * giving the application time to render or update the UI.
     *
     * <p>Example usage:
     *
     * <pre>{@code
     * // Wait 2.5 seconds before searching for the save button
     * ActionResult result = action.findWithTimeout(2.5, saveButton);
     *
     * // Wait 1 second before searching for multiple images
     * ActionResult results = action.findWithTimeout(1.0, loginButton, submitButton);
     * }</pre>
     *
     * @param timeoutSeconds the number of seconds to wait before beginning the find operation
     * @param stateImages the images to search for on screen after the timeout
     * @return ActionResult containing found matches and execution details
     * @see #find(StateImage...)
     * @see PatternFindOptions.Builder#setPauseBeforeBegin(double)
     */
    public ActionResult findWithTimeout(double timeoutSeconds, StateImage... stateImages) {
        PatternFindOptions findOptions =
                new PatternFindOptions.Builder().setPauseBeforeBegin(timeoutSeconds).build();
        return perform(findOptions, stateImages);
    }

    /**
     * Performs a Find action with a specified timeout on the given object collections.
     *
     * <p>This method extends the timeout functionality to work with ObjectCollections, allowing you
     * to search for mixed object types (images, regions, text) after waiting for a specified
     * duration. This is particularly useful when dealing with dynamic UIs or slow-loading content.
     *
     * <p>The timeout helps in scenarios such as:
     *
     * <ul>
     *   <li>Waiting for animations to complete
     *   <li>Allowing time for AJAX requests to populate UI elements
     *   <li>Ensuring dialogs or popups have fully rendered
     *   <li>Synchronizing with application state changes
     * </ul>
     *
     * @param timeoutSeconds the number of seconds to wait before beginning the find operation
     * @param objectCollections collections of objects to search for after the timeout
     * @return ActionResult containing all found matches across collections
     * @see #find(ObjectCollection...)
     * @see PatternFindOptions.Builder#setPauseBeforeBegin(double)
     */
    public ActionResult findWithTimeout(
            double timeoutSeconds, ObjectCollection... objectCollections) {
        PatternFindOptions findOptions =
                new PatternFindOptions.Builder().setPauseBeforeBegin(timeoutSeconds).build();
        return perform(findOptions, objectCollections);
    }

    /**
     * Performs a Click action with default options on the specified state images.
     *
     * <p>This convenience method simplifies the common pattern of clicking on images, automatically
     * finding and clicking on the first match found. When StateImages are provided, this method
     * performs a Find operation first, then clicks on the found matches.
     *
     * @param stateImages the images to find and click
     * @return ActionResult containing the click operation results
     */
    public ActionResult click(StateImage... stateImages) {
        // First, perform a Find operation
        ActionResult findResult = find(stateImages);

        // If Find succeeded and we have matches, click on them
        if (findResult.isSuccess() && !findResult.getMatchList().isEmpty()) {
            // Create ObjectCollection with the matches from Find
            // Convert matches to clickable regions
            ObjectCollection matchCollection =
                    new ObjectCollection.Builder()
                            .withMatchObjectsAsRegions(
                                    findResult.getMatchList().toArray(new Match[0]))
                            .build();

            // Perform the Click with the matches
            ClickOptions clickOptions = new ClickOptions.Builder().build();
            return perform(clickOptions, matchCollection);
        }

        // Find failed or no matches found
        return findResult;
    }

    /**
     * Performs a Click action with default options on the specified object collections.
     *
     * <p>This method handles clicking on various object types. For StateImages, it performs a Find
     * operation first, then clicks on the found matches. For Locations and Regions, it clicks
     * directly without finding.
     *
     * @param objectCollections collections containing objects to click
     * @return ActionResult containing the click operation results
     */
    public ActionResult click(ObjectCollection... objectCollections) {
        // Check if collections contain StateImages that need to be found first
        boolean hasImages = false;
        if (objectCollections != null) {
            for (ObjectCollection collection : objectCollections) {
                if (collection != null && !collection.getStateImages().isEmpty()) {
                    hasImages = true;
                    break;
                }
            }
        }

        if (hasImages) {
            // If there are images, perform find first
            ActionResult findResult = find(objectCollections);

            // If Find succeeded and we have matches, click on them
            if (findResult.isSuccess() && !findResult.getMatchList().isEmpty()) {
                // Create ObjectCollection with the matches from Find
                ObjectCollection matchCollection =
                        new ObjectCollection.Builder()
                                .withMatchObjectsAsRegions(
                                        findResult.getMatchList().toArray(new Match[0]))
                                .build();

                // Perform the Click with the matches
                ClickOptions clickOptions = new ClickOptions.Builder().build();
                return perform(clickOptions, matchCollection);
            }

            // Find failed or no matches found
            return findResult;
        } else {
            // For locations/regions, click directly without finding
            ClickOptions clickOptions = new ClickOptions.Builder().build();
            return perform(clickOptions, objectCollections);
        }
    }

    /**
     * Performs a Type action with default options using the specified object collections.
     *
     * <p>This method types text from StateString objects in the collections. If the collections
     * also contain images, it will first find and click on them before typing.
     *
     * @param stateStrings contain strings to type
     * @return ActionResult containing the type operation results
     */
    public ActionResult type(StateString... stateStrings) {
        if (stateStrings == null) stateStrings = new StateString[0];
        TypeOptions typeOptions = new TypeOptions.Builder().build();
        ObjectCollection collection =
                new ObjectCollection.Builder()
                        .withStrings(stateStrings)
                        .build();
        return perform(typeOptions, collection);
    }

<<<<<<< HEAD
=======
    // Removed ActionConfig-based perform method for StateImages - use ActionConfig instead

>>>>>>> f09564d0
    /**
     * Performs an action on state images with specified configuration.
     *
     * <p>This convenience method automatically wraps the provided StateImages into an
     * ObjectCollection, using the new ActionConfig approach.
     *
     * @param actionConfig configuration specifying action type and parameters
     * @param stateImages target images to act upon
     * @return ActionResult containing operation results and execution details
     */
    public ActionResult perform(ActionConfig actionConfig, StateImage... stateImages) {
        return perform(
                actionConfig, new ObjectCollection.Builder().withImages(stateImages).build());
    }

<<<<<<< HEAD
    /**
     * Performs the specified action type with default configuration.
     *
     * <p>Creates an appropriate ActionConfig implementation based on the action type. This
     * simplifies common operations where default behavior is sufficient.
     *
     * @param action the type of action to perform (CLICK, TYPE, etc.)
     * @param objectCollections target objects for the action
     * @return ActionResult containing matches and execution details
     * @deprecated Use specific ActionConfig implementations instead (e.g., ClickOptions,
     *     PatternFindOptions)
     */

    /**
     * Performs the specified action type on images with default configuration.
     *
     * <p>Combines action type specification with automatic ObjectCollection creation for image
     * targets. Useful for simple image-based operations like clicking on buttons or icons.
     *
     * @param action the type of action to perform
     * @param stateImages target images for the action
     * @return ActionResult containing matches found and action outcomes
     * @deprecated Use specific ActionConfig implementations instead (e.g., ClickOptions,
     *     PatternFindOptions)
     */

    /**
     * Performs the specified action type with no targets and default options.
     *
     * <p>Handles actions that operate globally or use coordinates/text specified in ActionConfig
     * rather than target objects. Examples include typing text, pressing keyboard shortcuts, or
     * scrolling.
     *
     * @param action the type of action to perform
     * @return ActionResult with execution details but no match data
     * @deprecated Use specific ActionConfig implementations instead (e.g., TypeOptions,
     *     MouseMoveOptions)
     */

    /**
     * Performs the specified action using text strings as targets.
     *
     * <p>Automatically creates an ObjectCollection containing the provided strings. Useful for
     * text-based actions like finding text on screen or typing into fields identified by their text
     * labels.
     *
     * @param action the type of action to perform
     * @param strings text strings to use as action targets
     * @return ActionResult containing text matches and action outcomes
     * @deprecated Use specific ActionConfig implementations instead
     */
    @Deprecated
    public ActionResult perform(ActionType action, String... strings) {
        ObjectCollection strColl = new ObjectCollection.Builder().withStrings(strings).build();
        return perform(action, strColl);
    }
=======
    // Removed ActionConfig-based perform method without objects - use ActionConfig instead

    // Removed deprecated ActionType methods - use ActionConfig instead

    // Removed deprecated ActionType methods - use ActionConfig instead

    // Removed deprecated ActionType methods - use ActionConfig instead
>>>>>>> f09564d0

    /**
     * Performs an action with custom options on text string targets.
     *
     * <p>Provides full control over action configuration while working with text targets. The
     * strings are automatically wrapped in an ObjectCollection.
     *
     * @param actionConfig detailed configuration for the action
     * @param strings text strings to use as action targets
     * @return ActionResult containing matches and execution details
     */
<<<<<<< HEAD

    /**
     * Performs the specified action on screen regions with default options.
     *
     * <p>Regions define specific areas of the screen to constrain the action. This is useful for
     * limiting searches to specific UI areas or performing actions at predetermined screen
     * locations.
     *
     * @param action the type of action to perform
     * @param regions screen areas to target or search within
     * @return ActionResult containing regional matches and outcomes
     * @deprecated Use specific ActionConfig implementations instead
     */
    @Deprecated
    public ActionResult perform(ActionType action, Region... regions) {
        ObjectCollection strColl = new ObjectCollection.Builder().withRegions(regions).build();
        return perform(action, strColl);
    }
=======
    // Removed ActionConfig-based perform method for strings - use ActionConfig instead
>>>>>>> f09564d0

    // ===== New Convenience Methods for ActionType enum =====

    /**
     * Performs an action with default configuration on a location.
     *
     * <p>This is a convenience method for simple operations. For actions requiring specific
     * configuration (like custom delays, similarity thresholds, etc.), use {@link
     * #perform(ActionConfig, ObjectCollection)} with the appropriate options class.
     *
     * <h3>When to use this method:</h3>
     *
     * <ul>
     *   <li>Simple click/move/hover operations with default settings
     *   <li>Quick prototyping and testing
     *   <li>When you don't need custom delays or configurations
     * </ul>
     *
     * <h3>When to use the full API:</h3>
     *
     * <ul>
     *   <li>Custom click delays or multiple clicks
     *   <li>Specific mouse buttons (right-click, middle-click)
     *   <li>Custom move speeds or trajectories
     *   <li>Any operation requiring fine control
     * </ul>
     *
     * <h3>Examples:</h3>
     *
     * <pre>{@code
     * // Simple click with defaults - perfect for this method
     * action.perform(ActionType.CLICK, location);
     *
     * // Simple move - also great for this method
     * action.perform(ActionType.MOVE, centerLocation);
     *
     * // Complex click with configuration - use the full API
     * ClickOptions options = new ClickOptions.Builder()
     *     .setClickCount(2)
     *     .setPauseAfter(1.0)
     *     .setButton(MouseButton.RIGHT)
     *     .build();
     * ObjectCollection collection = ObjectCollection.withLocations(location);
     * action.perform(options, collection);
     * }</pre>
     *
     * @param type the type of action to perform
     * @param location the target location
     * @return ActionResult containing the operation results
     * @since 2.0
     * @see #perform(ActionConfig, ObjectCollection) for full configuration control
     * @see ClickOptions for click-specific configuration
     * @see MouseMoveOptions for move-specific configuration
     */
    public ActionResult perform(ActionType type, Location location) {
        ActionConfig config = createDefaultConfig(type);
        ObjectCollection collection =
                new ObjectCollection.Builder().withLocations(location).build();
        return perform(config, collection);
    }

    /**
     * Performs the specified action type on a region with default configuration.
     *
     * <p>This convenience method enables simple one-line calls like: {@code
     * action.perform(HIGHLIGHT, region)}
     *
     * @param type the type of action to perform
     * @param region the region to act upon
     * @return ActionResult containing the operation results
     * @since 2.0
     */
    public ActionResult perform(ActionType type, Region region) {
        ActionConfig config = createDefaultConfig(type);
        ObjectCollection collection = new ObjectCollection.Builder().withRegions(region).build();
        return perform(config, collection);
    }

    /**
     * Performs the specified action type with text input.
     *
     * <p>This convenience method enables simple one-line calls like: {@code action.perform(TYPE,
     * "Hello World")}
     *
     * @param type the type of action to perform (typically TYPE)
     * @param text the text to type or use in the action
     * @return ActionResult containing the operation results
     * @since 2.0
     */
    public ActionResult perform(ActionType type, String text) {
        if (type == ActionType.TYPE) {
            // For typing, create TypeOptions and pass text in ObjectCollection
            TypeOptions typeOptions = new TypeOptions.Builder().build();
            ObjectCollection collection = new ObjectCollection.Builder().withStrings(text).build();
            return perform(typeOptions, collection);
        }

        // For other actions, wrap text in ObjectCollection
        ActionConfig config = createDefaultConfig(type);
        ObjectCollection collection = new ObjectCollection.Builder().withStrings(text).build();
        return perform(config, collection);
    }

    /**
     * Performs the specified action type on multiple objects with default configuration.
     *
     * <p>This is the most flexible convenience method, accepting any objects that can be converted
     * to the appropriate type for the action. The method will attempt to extract locations,
     * regions, or other required data from the provided objects.
     *
     * @param type the type of action to perform
     * @param objects the objects to act upon (Location, Region, StateRegion, Match, etc.)
     * @return ActionResult containing the operation results
     * @since 2.0
     */
    public ActionResult perform(ActionType type, Object... objects) {
        ActionConfig config = createDefaultConfig(type);
        ObjectCollection.Builder builder = new ObjectCollection.Builder();

        // Process each object and add to collection
        for (Object obj : objects) {
            if (obj instanceof Location) {
                builder.withLocations((Location) obj);
            } else if (obj instanceof Region) {
                builder.withRegions((Region) obj);
            } else if (obj instanceof StateImage) {
                builder.withImages((StateImage) obj);
            } else if (obj instanceof String) {
                builder.withStrings((String) obj);
            } else if (obj instanceof ObjectCollection) {
                // Direct ObjectCollection - use as is
                return perform(config, (ObjectCollection) obj);
            }
            // Add more type conversions as needed
        }

        return perform(config, builder.build());
    }

    /**
     * Creates a default ActionConfig instance for the given ActionType.
     *
     * <p>Maps ActionType enum values to their corresponding ActionConfig implementations with
     * sensible defaults.
     *
     * @param type the action type to create config for
     * @return appropriate ActionConfig instance
     * @throws IllegalArgumentException if action type is not yet supported
     * @since 2.0
     */
    private ActionConfig createDefaultConfig(ActionType type) {
        switch (type) {
            case CLICK:
                return new ClickOptions.Builder().build();
            case DOUBLE_CLICK:
                return new ClickOptions.Builder().setNumberOfClicks(2).build();
            case RIGHT_CLICK:
                return new ClickOptions.Builder()
                        .setPressOptions(
                                MousePressOptions.builder()
                                        .setButton(
                                                io.github.jspinak.brobot.model.action.MouseButton
                                                        .RIGHT)
                                        .build())
                        .build();
            case MIDDLE_CLICK:
                return new ClickOptions.Builder()
                        .setPressOptions(
                                MousePressOptions.builder()
                                        .setButton(
                                                io.github.jspinak.brobot.model.action.MouseButton
                                                        .MIDDLE)
                                        .build())
                        .build();
            case HIGHLIGHT:
                return new HighlightOptions.Builder().build();
            case TYPE:
                return new TypeOptions.Builder().build();
            case HOVER:
                return new MouseMoveOptions.Builder().build();
            case MOVE:
                return new MouseMoveOptions.Builder().build();
            case DRAG:
                return new DragOptions.Builder().build();
            case FIND:
                return new PatternFindOptions.Builder().build();
            case WAIT_VANISH:
                return new VanishOptions.Builder().build();
            case SCROLL_UP:
                return new ScrollOptions.Builder().setDirection(ScrollOptions.Direction.UP).build();
            case SCROLL_DOWN:
                return new ScrollOptions.Builder()
                        .setDirection(ScrollOptions.Direction.DOWN)
                        .build();
            case KEY_DOWN:
                return new KeyDownOptions.Builder().build();
            case KEY_UP:
                return new KeyUpOptions.Builder().build();
            case MOUSE_DOWN:
                return new MouseDownOptions.Builder().build();
            case MOUSE_UP:
                return new MouseUpOptions.Builder().build();
            default:
                throw new IllegalArgumentException(
                        "ActionType " + type + " is not yet supported in convenience methods");
        }
    }

}<|MERGE_RESOLUTION|>--- conflicted
+++ resolved
@@ -2,7 +2,6 @@
 
 import java.util.Optional;
 
-import io.github.jspinak.brobot.model.state.StateString;
 import org.springframework.stereotype.Component;
 
 import io.github.jspinak.brobot.action.basic.click.ClickOptions;
@@ -58,6 +57,8 @@
  * @since 1.0
  * @see ActionConfig
  * @see ActionInterface
+ * @see BasicActionRegistry
+ * @see CompositeActionRegistry
  * @see ActionResult
  * @author Joshua Spinak
  */
@@ -89,11 +90,6 @@
         this.actionChainExecutor = actionChainExecutor;
     }
 
-<<<<<<< HEAD
-=======
-    // Removed ActionConfig-based perform method - use ActionConfig instead
-
->>>>>>> f09564d0
     /**
      * Executes a GUI automation action with the specified configuration and target objects.
      *
@@ -107,11 +103,6 @@
         return perform("", actionConfig, objectCollections);
     }
 
-<<<<<<< HEAD
-=======
-    // Removed ActionConfig-based perform method with description - use ActionConfig instead
-
->>>>>>> f09564d0
     /**
      * Executes a GUI automation action with a descriptive label using ActionConfig.
      *
@@ -346,24 +337,14 @@
      * <p>This method types text from StateString objects in the collections. If the collections
      * also contain images, it will first find and click on them before typing.
      *
-     * @param stateStrings contain strings to type
+     * @param objectCollections collections containing strings to type
      * @return ActionResult containing the type operation results
      */
-    public ActionResult type(StateString... stateStrings) {
-        if (stateStrings == null) stateStrings = new StateString[0];
+    public ActionResult type(ObjectCollection... objectCollections) {
         TypeOptions typeOptions = new TypeOptions.Builder().build();
-        ObjectCollection collection =
-                new ObjectCollection.Builder()
-                        .withStrings(stateStrings)
-                        .build();
-        return perform(typeOptions, collection);
-    }
-
-<<<<<<< HEAD
-=======
-    // Removed ActionConfig-based perform method for StateImages - use ActionConfig instead
-
->>>>>>> f09564d0
+        return perform(typeOptions, objectCollections);
+    }
+
     /**
      * Performs an action on state images with specified configuration.
      *
@@ -379,73 +360,6 @@
                 actionConfig, new ObjectCollection.Builder().withImages(stateImages).build());
     }
 
-<<<<<<< HEAD
-    /**
-     * Performs the specified action type with default configuration.
-     *
-     * <p>Creates an appropriate ActionConfig implementation based on the action type. This
-     * simplifies common operations where default behavior is sufficient.
-     *
-     * @param action the type of action to perform (CLICK, TYPE, etc.)
-     * @param objectCollections target objects for the action
-     * @return ActionResult containing matches and execution details
-     * @deprecated Use specific ActionConfig implementations instead (e.g., ClickOptions,
-     *     PatternFindOptions)
-     */
-
-    /**
-     * Performs the specified action type on images with default configuration.
-     *
-     * <p>Combines action type specification with automatic ObjectCollection creation for image
-     * targets. Useful for simple image-based operations like clicking on buttons or icons.
-     *
-     * @param action the type of action to perform
-     * @param stateImages target images for the action
-     * @return ActionResult containing matches found and action outcomes
-     * @deprecated Use specific ActionConfig implementations instead (e.g., ClickOptions,
-     *     PatternFindOptions)
-     */
-
-    /**
-     * Performs the specified action type with no targets and default options.
-     *
-     * <p>Handles actions that operate globally or use coordinates/text specified in ActionConfig
-     * rather than target objects. Examples include typing text, pressing keyboard shortcuts, or
-     * scrolling.
-     *
-     * @param action the type of action to perform
-     * @return ActionResult with execution details but no match data
-     * @deprecated Use specific ActionConfig implementations instead (e.g., TypeOptions,
-     *     MouseMoveOptions)
-     */
-
-    /**
-     * Performs the specified action using text strings as targets.
-     *
-     * <p>Automatically creates an ObjectCollection containing the provided strings. Useful for
-     * text-based actions like finding text on screen or typing into fields identified by their text
-     * labels.
-     *
-     * @param action the type of action to perform
-     * @param strings text strings to use as action targets
-     * @return ActionResult containing text matches and action outcomes
-     * @deprecated Use specific ActionConfig implementations instead
-     */
-    @Deprecated
-    public ActionResult perform(ActionType action, String... strings) {
-        ObjectCollection strColl = new ObjectCollection.Builder().withStrings(strings).build();
-        return perform(action, strColl);
-    }
-=======
-    // Removed ActionConfig-based perform method without objects - use ActionConfig instead
-
-    // Removed deprecated ActionType methods - use ActionConfig instead
-
-    // Removed deprecated ActionType methods - use ActionConfig instead
-
-    // Removed deprecated ActionType methods - use ActionConfig instead
->>>>>>> f09564d0
-
     /**
      * Performs an action with custom options on text string targets.
      *
@@ -456,7 +370,6 @@
      * @param strings text strings to use as action targets
      * @return ActionResult containing matches and execution details
      */
-<<<<<<< HEAD
 
     /**
      * Performs the specified action on screen regions with default options.
@@ -475,9 +388,7 @@
         ObjectCollection strColl = new ObjectCollection.Builder().withRegions(regions).build();
         return perform(action, strColl);
     }
-=======
     // Removed ActionConfig-based perform method for strings - use ActionConfig instead
->>>>>>> f09564d0
 
     // ===== New Convenience Methods for ActionType enum =====
 
