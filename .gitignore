--- conflicted
+++ resolved
@@ -114,9 +114,6 @@
 runner/ACTION_RECORD_PERSISTENCE_PLAN.md
 
 # GitHub workflows (should be in root repo, not library)
-<<<<<<< HEAD
-library/.github/
-=======
 library/.github/
 *.hprof
 
@@ -129,5 +126,4 @@
 /*.md
 
 # Ignore root build directory
-/build/
->>>>>>> bc693740
+/build/