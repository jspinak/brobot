---
sidebar_position: 10
title: 'Enhanced Mock Testing System'
---

# Enhanced Mock Testing System

:::info For Framework Developers
This section covers **advanced mocking features** for developers extending the Brobot framework or building complex testing scenarios. 

For standard automation testing, see the [main Testing documentation](/docs/testing/testing-intro).
:::

Brobot's enhanced mock testing system provides sophisticated scenario-based testing capabilities with advanced failure patterns, verification, and structured test data management.

## Overview

The enhanced mock system extends the basic mocking capabilities with:

- **Scenario-based configurations** for complex test conditions
- **Advanced failure patterns** with temporal and cascading behaviors  
- **Behavioral verification** beyond simple operation counting
- **Structured test data builders** with variations and versioning
- **Performance optimization** for large-scale test execution

## Mock Scenario Configuration

### Basic Scenario Setup

```java
@Test
public void testLoginUnderNetworkIssues() {
    MockScenarioConfig scenario = MockScenarioConfig.builder()
        .scenarioName("login_network_issues")
        .description("Simulate intermittent network connectivity during login")
        .stateAppearanceProbability("LOGIN_STATE", 0.8)  // 80% appear rate
        .stateAppearanceProbability("DASHBOARD", 0.9)    // 90% appear rate
        .build();
        
    // Apply scenario and run test
    mockScenarioManager.activateScenario(scenario);
    
    // Your test logic here
    ActionResult result = actions.find(loginButton);
    
    assertTrue(result.isSuccess());
}
```

### Advanced Failure Patterns

```java
@Test 
public void testRetryBehaviorWithCascadingFailures() {
    // Configure cascading failures that worsen over time
    FailurePattern cascadingFailure = FailurePattern.builder()
        .baseProbability(0.3)              // Start with 30% failure rate
        .cascading(true)                   // Enable cascading
        .cascadeMultiplier(1.5)            // Each failure increases probability by 50%
        .maxConsecutiveFailures(3)         // Force success after 3 failures
        .recoveryDelay(Duration.ofSeconds(2))  // 2-second recovery period
        .failureMessage("Network timeout")
        .build();
        
    MockScenarioConfig scenario = MockScenarioConfig.builder()
        .scenarioName("cascading_network_failures")
        .actionFailurePattern(ActionType.FIND, cascadingFailure)
        .maxDuration(Duration.ofMinutes(5))  // Scenario timeout
        .build();
        
    mockScenarioManager.activateScenario(scenario);
    
    // Test retry logic
    for (int attempt = 1; attempt <= 5; attempt++) {
        // Find with pause before next retry
        PatternFindOptions findWithPause = new PatternFindOptions.Builder()
            .setPauseAfterEnd(0.5)  // 500ms pause if not found
            .build();
        ActionResult result = actions.perform(findWithPause, targetElement);
        if (result.isSuccess()) break;
    }
}
```

### Temporal Conditions

```java
@Test
public void testPerformanceUnderLoad() {
    TemporalConditions slowNetwork = TemporalConditions.builder()
        .baseDelay(Duration.ofMillis(500))        // Base 500ms delay
        .maximumDelay(Duration.ofSeconds(3))      // Cap at 3 seconds
        .delayProgression(Duration.ofMillis(100)) // Increase by 100ms each time
        .randomVariation(0.2)                     // ±20% random variation
        .activeTimeRange(LocalTime.of(9, 0), LocalTime.of(17, 0)) // Business hours
        .build();
        
    MockScenarioConfig scenario = MockScenarioConfig.builder()
        .scenarioName("performance_degradation")
        .temporalCondition("slow_network", slowNetwork)
        .build();
        
    mockScenarioManager.activateScenario(scenario);
    
    long startTime = System.currentTimeMillis();
    ActionResult result = actions.find(targetElement);
    long duration = System.currentTimeMillis() - startTime;
    
    assertTrue("Action should take longer under load", duration >= 500);
    assertTrue(result.isSuccess());
}
```

## Behavioral Verification

### State Transition Verification

```java
@Test
public void testLoginFlowTransitionSequence() {
    // Set up verification for expected state transitions
    StateTransitionVerification verification = mockBehaviorVerifier
        .expectTransitionSequence("login_flow")
        .fromState("INITIAL")
        .toState("LOGIN_PAGE")
        .maxDuration(Duration.ofSeconds(2))  // Transition should be fast
        .fromState("LOGIN_PAGE") 
        .toState("AUTHENTICATING")
        .minDuration(Duration.ofMillis(100)) // Should take some time to authenticate
        .maxDuration(Duration.ofSeconds(5))
        .fromState("AUTHENTICATING")
        .toState("DASHBOARD")
        .withinTime(Duration.ofSeconds(10))  // Overall sequence timeout
        .verify();
        
    // Execute the login flow
    performLoginSequence();
    
    // Verify the transitions occurred as expected
    assertEquals(VerificationResult.PASSED, verification.getResult());
    assertTrue("No transition errors", verification.getErrors().isEmpty());
}
```

### Action Pattern Verification

```java
@Test
public void testRetryPatternCompliance() {
    // Verify that find operations retry with proper backoff
    ActionPatternVerification retryVerification = mockBehaviorVerifier
        .expectActionPattern("find_retry_pattern")
        .action(ActionType.FIND)
        .maxAttempts(3)
        .withBackoff(Duration.ofMillis(500))
        .expectedSuccessRate(0.8)  // 80% should eventually succeed
        .within(Duration.ofSeconds(10))
        .verify();
        
    // Execute actions that may need retries
    ActionResult result1 = actions.find(intermittentElement);
    ActionResult result2 = actions.find(intermittentElement);
    ActionResult result3 = actions.find(intermittentElement);
    
    // Verify retry behavior
    assertEquals(VerificationResult.PASSED, retryVerification.getResult());
    assertTrue("Retry timing should be correct", retryVerification.getErrors().isEmpty());
}
```

## Structured Test Data Builder

### Creating Test Scenarios

```java
@Test
public void testWithStructuredData() {
    TestScenario loginScenario = testDataBuilder
        .scenario("comprehensive_login_test")
        .withDescription("Complete login flow with variations")
        .withVersion("1.2.0")
        .withBaselineData()
        .withStateImage("login_button", "login_btn.png")
        .withStateImage("username_field", "username_input.png") 
        .withStateString("welcome_text", "Welcome back!")
        .withRegion("login_form", new Region(300, 200, 400, 300))
        .withTag("authentication")
        .withTag("critical_path")
        .build();
        
    // Use the structured scenario in your test
    StateImage loginButton = loginScenario.getStateImages().get("login_button");
    Region formArea = loginScenario.getRegions().get("login_form");
    
    ActionResult result = actions.find(loginButton).searchRegions(formArea);
    assertTrue(result.isSuccess());
}
```

### Test Variations

```java
@Test
public void testMobileLayoutVariation() {
    TestScenario baseScenario = testDataBuilder.loginScenario().build();
    
    // Create mobile variation with adjusted similarity thresholds
    TestScenario mobileScenario = baseScenario.withVariation("small_screen");
    
    // Mobile scenario automatically has:
    // - Reduced similarity thresholds for scaled elements
    // - Adjusted regions for smaller screen
    // - Modified timing expectations
    
    StateImage mobileLoginButton = mobileScenario.getStateImages().get("login_button");
    assertTrue("Mobile button has lower similarity threshold", 
               mobileLoginButton.getSimilarity() < 0.8);
               
    ActionResult result = actions.find(mobileLoginButton);
    assertTrue(result.isSuccess());
}
```

### Custom Variations

```java
@Test
public void testHighContrastVariation() {
    TestScenario scenario = testDataBuilder
        .scenario("high_contrast_test")
        .withStateImage("button", "normal_button.png")
        .withVariation("high_contrast")
            .withDescription("High contrast accessibility mode")
            .withTransformation("reduce_similarity", (name, obj) -> {
                if (obj instanceof StateImage) {
                    return ((StateImage) obj).toBuilder()
                        .similarity(Math.max(0.6, ((StateImage) obj).getSimilarity() - 0.15))
                        .build();
                }
                return obj;
            })
        .endVariation()
        .build();
        
    TestScenario highContrastScenario = scenario.withVariation("high_contrast");
    
    // Test with high contrast variation
    ActionResult result = actions.find(
        highContrastScenario.getStateImages().get("button"));
    assertTrue(result.isSuccess());
}
```

## Base Test Configuration

### Using BrobotTestBase

All Brobot tests should extend `BrobotTestBase` to ensure proper mock mode configuration and consistent test behavior across different environments:

```java
import io.github.jspinak.brobot.test.BrobotTestBase;
import org.junit.jupiter.api.Test;

public class MyBrobotTest extends BrobotTestBase {
    
    @Test
    public void testMyFeature() {
        // Your test code here
        // Mock mode is automatically enabled
    }
}
```

#### What BrobotTestBase Provides

`BrobotTestBase` automatically configures the following for all tests:

1. **Mock Mode Activation** - Sets `FrameworkSettings.mock = true` to prevent SikuliX headless exceptions
2. **Fast Mock Timings** - Configures minimal delays for mock operations (0.01-0.04 seconds)
3. **Mouse Settings** - Removes mouse pause delays for faster test execution
4. **Screenshot Paths** - Sets up paths for mock screenshot operations
5. **Per-Test Reset** - Ensures mock mode remains enabled between tests

#### Key Benefits

- **CI/CD Compatibility** - Tests run without requiring a display or GUI
- **Consistent Behavior** - All tests use the same mock configuration
- **Fast Execution** - Minimal mock delays speed up test suites
- **Headless Support** - Prevents AWTException and HeadlessException errors

#### Customizing Test Setup

You can override `setupTest()` to add custom configuration:

```java
public class CustomTest extends BrobotTestBase {
    
    @Override
    @BeforeEach
    public void setupTest() {
        super.setupTest(); // Important: call parent setup first
        
        // Add your custom setup
        FrameworkSettings.mockTimeFindFirst = 0.05; // Custom timing
        // Other custom configuration...
    }
}
```

#### When to Use BrobotTestBase

- **Always** for unit tests that use Brobot APIs
- **Always** for integration tests in headless environments
- **Optional** for end-to-end tests that need real screen interaction (don't extend BrobotTestBase)

<<<<<<< HEAD
=======
## Enhanced Mock Infrastructure

### Grid Operations in Mock Mode

Brobot now provides full grid operation support in mock mode through the `MockGridConfig` class:

```java
import io.github.jspinak.brobot.tools.testing.mock.grid.MockGridConfig;

@Test
public void testGridOperations() {
    // Configure grid dimensions for testing
    MockGridConfig.setDefaultGrid(3, 3); // 3x3 grid
    
    Region region = new Region(0, 0, 300, 300);
    Location location = new Location(150, 150); // Center
    
    // Grid operations work seamlessly in mock mode
    Optional<Integer> gridNumber = RegionUtils.getGridNumber(region, location);
    assertTrue(gridNumber.isPresent());
    assertEquals(4, gridNumber.get()); // Center cell in 3x3 grid
    
    // Get specific grid region
    Region gridRegion = region.getGridRegion(4);
    assertEquals(100, gridRegion.w());
    assertEquals(100, gridRegion.h());
}
```

#### MockGridConfig Features

- **Configurable Dimensions**: Set custom grid sizes with `setDefaultGrid(rows, cols)`
- **Thread-Safe**: Safe for use in parallel test execution
- **Fallback Calculations**: When SikuliX is unavailable, uses native Brobot calculations
- **Consistent Behavior**: Same API in mock and real modes

### Mock Scene and Color Analysis

The `MockSceneBuilder` provides comprehensive builders for creating test data for color analysis and scene processing:

```java
import io.github.jspinak.brobot.tools.testing.mock.builders.MockSceneBuilder;

@Test
public void testColorAnalysis() {
    // Create a mock scene with initialized image data
    Scene scene = MockSceneBuilder.createMockScene();
    assertNotNull(scene.getPattern());
    assertNotNull(scene.getPattern().getImage());
    
    // Create scene analysis with multiple profiles
    SceneAnalysis analysis = MockSceneBuilder.createMockSceneAnalysis(3);
    assertEquals(3, analysis.size());
    
    // Each profile has properly initialized color clusters
    PixelProfiles profile = analysis.getPixelAnalysisCollection(0);
    assertNotNull(profile.getStateImage().getColorCluster());
    
    // Color operations work without real images
    ColorClassifier classifier = new ColorClassifier();
    Mat indices = classifier.getImageIndices(analysis, ColorCluster.ColorSchemaName.BGR);
    assertNotNull(indices);
}
```

#### MockSceneBuilder Methods

| Method | Description |
|--------|-------------|
| `createMockScene()` | Creates Scene with valid Pattern and Image |
| `createMockPattern()` | Creates Pattern with BGR Mat image |
| `createMockSceneAnalysis(int)` | Creates SceneAnalysis with specified number of profiles |
| `createMockColorCluster()` | Creates ColorCluster with BGR and HSV schemas |
| `createMockColorSchema(ColorSchemaName)` | Creates schema with proper statistics |
| `sceneAnalysis()` | Returns builder for complex SceneAnalysis configurations |

#### Builder Pattern for Complex Scenarios

```java
@Test
public void testComplexSceneAnalysis() {
    // Use builder for complex configurations
    SceneAnalysis analysis = MockSceneBuilder.sceneAnalysis()
        .withScene(customScene)
        .withPixelProfile(0)
        .withPixelProfile(1)
        .withPixelProfile(2)
        .build();
    
    // Analysis is fully initialized and ready for testing
    assertEquals(3, analysis.getPixelAnalysisCollections().size());
}
```

### Performance Characteristics

Mock mode operations are significantly faster than real operations:

| Operation | Mock Mode | Real Mode | Speedup |
|-----------|-----------|-----------|---------|
| Grid operations | ~0.01s | 0.5s | 50x |
| Color analysis | ~0.02s | 1-2s | 50-100x |
| Pattern matching | ~0.01s | 0.5-2s | 50-200x |
| State transitions | ~0.01s | 0.2-1s | 20-100x |

### Jackson Serialization Support

When creating test objects that need serialization, ensure proper Jackson annotations:

```java
@Getter
@Builder(toBuilder = true, builderClassName = "Builder")
@JsonDeserialize(builder = MyTestData.Builder.class)
@JsonIgnoreProperties(ignoreUnknown = true)
public class MyTestData {
    
    private String field;
    
    @JsonPOJOBuilder(withPrefix = "")
    @JsonIgnoreProperties(ignoreUnknown = true)
    public static class Builder {
        // Lombok generates implementation
    }
}
```

### Common Testing Pitfalls and Solutions

| Pitfall | Solution |
|---------|----------|
| Tests fail in headless environments | Always extend `BrobotTestBase` |
| SikuliX field mocking errors | Use real SikuliX objects or Brobot mocks |
| Grid operations return empty | Configure `MockGridConfig` dimensions |
| ColorClassifier NPEs | Use `MockSceneBuilder` for test data |
| Forget to call `super.setupTest()` | Always call parent setup when overriding |
| Static mocks without cleanup | Use try-with-resources for static mocks |

>>>>>>> bc693740
## Integration with Existing Tests

### Migrating from Basic Mocks

```java
// Old approach - basic mock status
@Test
public void oldStyleTest() {
    MockStatus.setTimesToRun(10);
    
    for (int i = 0; i < 10; i++) {
        ActionResult result = actions.find(element);
        assertTrue(result.isSuccess());
    }
}

// New approach - scenario-based with verification
@Test 
public void newStyleTest() {
    MockScenarioConfig scenario = MockScenarioConfig.builder()
        .scenarioName("repeated_find_test")
        .build();
        
    mockScenarioManager.activateScenario(scenario);
    
    ActionPatternVerification verification = mockBehaviorVerifier
        .expectActionPattern("find_pattern")
        .action(ActionType.FIND)
        .expectedSuccessRate(1.0)
        .verify();
        
    for (int i = 0; i < 10; i++) {
        ActionResult result = actions.find(element);
        assertTrue(result.isSuccess());
    }
    
    assertEquals(VerificationResult.PASSED, verification.getResult());
}
```

### Test Suite Organization

```java
@TestConfiguration
public class MockTestConfig {
    
    @Bean
    public MockScenarioManager scenarioManager() {
        return new MockScenarioManager();
    }
    
    @Bean 
    public TestDataBuilder testDataBuilder() {
        return new TestDataBuilder();
    }
    
    // Pre-configured scenarios for reuse
    @Bean
    public Map<String, MockScenarioConfig> commonScenarios() {
        Map<String, MockScenarioConfig> scenarios = new HashMap<>();
        
        scenarios.put("network_issues", MockScenarioConfig.builder()
            .scenarioName("network_issues")
            .actionFailurePattern(ActionType.FIND, 
                FailurePattern.builder()
                    .baseProbability(0.2)
                    .maxConsecutiveFailures(2)
                    .build())
            .build());
            
        scenarios.put("slow_system", MockScenarioConfig.builder()
            .scenarioName("slow_system") 
            .temporalCondition("delay", 
                TemporalConditions.builder()
                    .baseDelay(Duration.ofMillis(200))
                    .build())
            .build());
            
        return scenarios;
    }
}
```

## Best Practices

### Scenario Design

1. **Keep scenarios focused** - Each scenario should test one specific condition
2. **Use meaningful names** - Scenario names should clearly indicate what they test
3. **Set appropriate timeouts** - Prevent runaway tests with reasonable duration limits
4. **Document expected behaviors** - Include descriptions of what each scenario validates

### Failure Pattern Design

1. **Model realistic failures** - Base patterns on actual system behavior
2. **Use progressive failures** - Start with low probability and increase over time
3. **Include recovery periods** - Allow systems to recover after failure sequences
4. **Set failure limits** - Prevent infinite failure loops with max consecutive failures

### Verification Strategy

1. **Verify behavior, not just results** - Check timing, sequences, and patterns
2. **Use multiple verification types** - Combine state transitions with action patterns
3. **Include negative tests** - Verify that unexpected behaviors are caught
4. **Clean up after tests** - Reset verifiers and scenarios between tests

### Performance Considerations

1. **Use sampling for high-frequency actions** - Reduce verification overhead
2. **Batch related verifications** - Group similar checks together
3. **Clean up resources** - Properly dispose of mock contexts and verifiers
4. **Monitor test execution time** - Enhanced mocking should not significantly slow tests

## Configuration Reference

### MockScenarioConfig Properties

| Property | Type | Description |
|----------|------|-------------|
| `scenarioName` | String | Unique identifier for the scenario |
| `description` | String | Human-readable description |
| `stateAppearanceProbabilities` | `Map<String, Double>` | Per-state appearance rates (0.0-1.0) |
| `actionFailurePatterns` | `Map<Action, FailurePattern>` | Failure patterns by action type |
| `temporalConditions` | `Map<String, TemporalConditions>` | Time-based conditions |
| `maxDuration` | Duration | Maximum scenario runtime |
| `cascadingFailures` | boolean | Enable failure cascading |

### FailurePattern Properties

| Property | Type | Description |
|----------|------|-------------|
| `baseProbability` | double | Base failure rate (0.0-1.0) |
| `probabilityDecay` | double | Reduction per failure occurrence |
| `maxConsecutiveFailures` | int | Max failures before forced success |
| `cascading` | boolean | Whether failures increase probability |
| `recoveryDelay` | Duration | Recovery time after failures |
| `exceptionType` | `Class<Exception>` | Type of exception to throw |

### Verification Configuration

| Property | Type | Description |
|----------|------|-------------|
| `maxTotalTime` | Duration | Overall sequence timeout |
| `minDuration` | Duration | Minimum step duration |
| `maxDuration` | Duration | Maximum step duration |
| `optional` | boolean | Whether step is optional |
| `verificationWindow` | Duration | Time window for pattern verification |

This enhanced mock testing system provides comprehensive tools for creating realistic, maintainable, and thorough test scenarios that closely mirror production conditions while enabling rapid iteration and debugging.<|MERGE_RESOLUTION|>--- conflicted
+++ resolved
@@ -313,8 +313,6 @@
 - **Always** for integration tests in headless environments
 - **Optional** for end-to-end tests that need real screen interaction (don't extend BrobotTestBase)
 
-<<<<<<< HEAD
-=======
 ## Enhanced Mock Infrastructure
 
 ### Grid Operations in Mock Mode
@@ -452,7 +450,6 @@
 | Forget to call `super.setupTest()` | Always call parent setup when overriding |
 | Static mocks without cleanup | Use try-with-resources for static mocks |
 
->>>>>>> bc693740
 ## Integration with Existing Tests
 
 ### Migrating from Basic Mocks
