package io.github.jspinak.brobot.actions.methods.basicactions;

import io.github.jspinak.brobot.action.basic.region.DefineRegionOptions;
import io.github.jspinak.brobot.action.ObjectCollection;
import io.github.jspinak.brobot.model.element.Pattern;
import io.github.jspinak.brobot.model.element.Positions;
import io.github.jspinak.brobot.model.state.StateImage;
import lombok.Getter;

import java.io.File;
import java.nio.file.Paths;
import java.util.ArrayList;
import java.util.List;

/**
<<<<<<< HEAD
 * Updated TestData class that uses the new ActionConfig API.
 * Migrated from ObjectActionOptions to DefineRegionOptions.
=======
 * Updated test data class using new ActionConfig API.
 * 
 * Key changes:
 * - Uses DefineRegionOptions instead of DefineRegionOptions
 * - Type-safe configuration for region definition
>>>>>>> bc693740
 */
@Getter
public class TestDataUpdated {
    
    private static String screenshotsPath;
    private static String imagesPath;
    
    private Pattern screenshot;
    private Pattern topL;
    private Pattern bottomR;
    private StateImage topLeft;
    private StateImage bottomRight;
    
    // NEW API: Use DefineRegionOptions
    private DefineRegionOptions defineInsideAnchors;
    private ObjectCollection insideAnchorObjects;
    private Pattern floranext0;
    private Pattern floranext1;
    private Pattern floranext2;
    private Pattern floranext3;
    private Pattern floranext4;
    
    private boolean initialized = false;
    
    private void initPaths() {
        if (screenshotsPath == null) {
            // Determine the correct paths based on current working directory
            String currentDir = System.getProperty("user.dir");
            File imageDir = new File(currentDir, "images");
            File screenshotDir = new File(currentDir, "screenshots");
            
            // If running from project root, adjust paths
            if (!imageDir.exists()) {
                imageDir = new File(currentDir, "library-test/images");
                screenshotDir = new File(currentDir, "library-test/screenshots");
            }
            
            imagesPath = imageDir.getAbsolutePath();
            screenshotsPath = screenshotDir.getAbsolutePath();
        }
    }
    
    public TestDataUpdated() {
        initPaths();
    }
    
    private void init() {
        if (!initialized) {
            screenshot = new Pattern(Paths.get(screenshotsPath, "floranext1.png").toString());
            topL = new Pattern(Paths.get(imagesPath, "topLeft.png").toString());
            topL.getPositions().setPositionPercentOfRegion(new Positions.PercentOfRegion(30, 15));
            bottomR = new Pattern(Paths.get(imagesPath, "bottomRight.png").toString());
            topLeft = new StateImage.Builder()
                    .addPattern(topL)
                    .build();
            bottomRight = new StateImage.Builder()
                    .addPattern(bottomR)
                    .build();
            
<<<<<<< HEAD
            // NEW API: Use DefineRegionOptions instead of ObjectActionOptions
=======
            // NEW API: Use DefineRegionOptions
>>>>>>> bc693740
            defineInsideAnchors = new DefineRegionOptions.Builder()
                    .setDefineAs(DefineRegionOptions.DefineAs.INSIDE_ANCHORS)
                    .build();
                    
            insideAnchorObjects = new ObjectCollection.Builder()
                    .withScenes(new Pattern(Paths.get(screenshotsPath, "floranext1.png").toString()))
                    .withImages(topLeft, bottomRight)
                    .build();

            floranext0 = new Pattern(Paths.get(screenshotsPath, "floranext0.png").toString());
            floranext1 = new Pattern(Paths.get(screenshotsPath, "floranext1.png").toString());
            floranext2 = new Pattern(Paths.get(screenshotsPath, "floranext2.png").toString());
            floranext3 = new Pattern(Paths.get(screenshotsPath, "floranext3.png").toString());
            floranext4 = new Pattern(Paths.get(screenshotsPath, "floranext4.png").toString());
            
            initialized = true;
        }
    }
    
    private void ensureInitialized() {
        if (!initialized) {
            init();
        }
    }
    
    public Pattern getScreenshot() {
        ensureInitialized();
        return screenshot;
    }
    
    public Pattern getTopL() {
        ensureInitialized();
        return topL;
    }
    
    public Pattern getBottomR() {
        ensureInitialized();
        return bottomR;
    }
    
    public StateImage getTopLeft() {
        ensureInitialized();
        return topLeft;
    }
    
    public StateImage getBottomRight() {
        ensureInitialized();
        return bottomRight;
    }
    
    public DefineRegionOptions getDefineInsideAnchors() {
        ensureInitialized();
        return defineInsideAnchors;
    }
    
    public ObjectCollection getInsideAnchorObjects() {
        ensureInitialized();
        return insideAnchorObjects;
    }
    
    public Pattern getFloranext0() {
        ensureInitialized();
        return floranext0;
    }
    
    public Pattern getFloranext1() {
        ensureInitialized();
        return floranext1;
    }
    
    public Pattern getFloranext2() {
        ensureInitialized();
        return floranext2;
    }
    
    public Pattern getFloranext3() {
        ensureInitialized();
        return floranext3;
    }
    
    public Pattern getFloranext4() {
        ensureInitialized();
        return floranext4;
    }
    
    /**
     * Example of creating other DefineRegionOptions configurations
     */
    public static class DefineRegionExamples {
        
        public static DefineRegionOptions defineOutsideAnchors() {
            return new DefineRegionOptions.Builder()
                    .setDefineAs(DefineRegionOptions.DefineAs.OUTSIDE_ANCHORS)
                    .build();
        }
        
        public static DefineRegionOptions defineWithMatches() {
            return new DefineRegionOptions.Builder()
                    .setDefineAs(DefineRegionOptions.DefineAs.INCLUDING_MATCHES)
                    .build();
        }
        
        public static DefineRegionOptions defineWithWindow() {
            return new DefineRegionOptions.Builder()
                    .setDefineAs(DefineRegionOptions.DefineAs.WINDOW)
                    .build();
        }
        
        public static DefineRegionOptions defineWithBorders(int top, int right, int bottom, int left) {
            return new DefineRegionOptions.Builder()
                    .setDefineAs(DefineRegionOptions.DefineAs.WITH_MATCH)
                    .setTopBorder(top)
                    .setRightBorder(right)
                    .setBottomBorder(bottom)
                    .setLeftBorder(left)
                    .build();
        }
    }
}<|MERGE_RESOLUTION|>--- conflicted
+++ resolved
@@ -13,16 +13,11 @@
 import java.util.List;
 
 /**
-<<<<<<< HEAD
- * Updated TestData class that uses the new ActionConfig API.
- * Migrated from ObjectActionOptions to DefineRegionOptions.
-=======
  * Updated test data class using new ActionConfig API.
  * 
  * Key changes:
  * - Uses DefineRegionOptions instead of DefineRegionOptions
  * - Type-safe configuration for region definition
->>>>>>> bc693740
  */
 @Getter
 public class TestDataUpdated {
@@ -82,11 +77,7 @@
                     .addPattern(bottomR)
                     .build();
             
-<<<<<<< HEAD
-            // NEW API: Use DefineRegionOptions instead of ObjectActionOptions
-=======
             // NEW API: Use DefineRegionOptions
->>>>>>> bc693740
             defineInsideAnchors = new DefineRegionOptions.Builder()
                     .setDefineAs(DefineRegionOptions.DefineAs.INSIDE_ANCHORS)
                     .build();
