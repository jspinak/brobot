--- conflicted
+++ resolved
@@ -16,12 +16,8 @@
 import io.github.jspinak.brobot.model.match.Match;
 import io.github.jspinak.brobot.model.state.*;
 import io.github.jspinak.brobot.model.transition.StateTransition;
-<<<<<<< HEAD
-import io.github.jspinak.brobot.test.BrobotIntegrationTestBase;
-=======
 import io.github.jspinak.brobot.test.BrobotTestBase;
 import io.github.jspinak.brobot.test.config.BrobotTestConfiguration;
->>>>>>> 19aee7f2
 import org.junit.jupiter.api.*;
 import org.springframework.beans.factory.annotation.Autowired;
 import org.springframework.boot.test.context.SpringBootTest;
@@ -44,26 +40,13 @@
 @TestMethodOrder(MethodOrderer.OrderAnnotation.class)
 class ComplexWorkflowIntegrationTest extends BrobotIntegrationTestBase {
     
-<<<<<<< HEAD
     @Autowired(required = false)
     private Action action;
     
-    @Autowired(required = false)
-=======
     private Action action;
->>>>>>> 19aee7f2
     private Click click;
     private WaitVanish waitVanish;
     private Drag drag;
-    private ActionChainExecutor chainExecutor;
-    
-    @Autowired(required = false)
-    private Drag drag;
-    
-    @Autowired(required = false)
-    private WaitVanish waitVanish;
-    
-    @Autowired(required = false)
     private ActionChainExecutor chainExecutor;
     
     private StateImage loginButton;
